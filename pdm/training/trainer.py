--- conflicted
+++ resolved
@@ -404,93 +404,10 @@
                 self.hyper_net.train()
                 self.quantizer.train()
                 # self.unet.reset_flops_count()
-<<<<<<< HEAD
-                with self.accelerator.accumulate(self.unet):
-                    # Convert images to latent space
-                    latents = self.vae.encode(batch["pixel_values"].to(self.weight_dtype)).latent_dist.sample()
-                    latents = latents * self.vae.config.scaling_factor
-
-                    # Sample noise that we'll add to the latents
-                    noise = torch.randn_like(latents)
-                    if self.config.model.unet.noise_offset:
-                        # https://www.crosslabs.org//blog/diffusion-with-offset-noise
-                        noise += self.config.model.unet.noise_offset * torch.randn(
-                            (latents.shape[0], latents.shape[1], 1, 1), device=latents.device
-                        )
-                    if self.config.model.unet.input_perturbation:
-                        new_noise = noise + self.config.model.unet.input_perturbation * torch.randn_like(noise)
-                    bsz = latents.shape[0]
-                    # Sample a random timestep for each image
-                    timesteps = torch.randint(0, self.noise_scheduler.config.num_train_timesteps, (bsz,),
-                                              device=latents.device)
-                    timesteps = timesteps.long()
-
-                    # Add noise to the latents according to the noise magnitude at each timestep
-                    # (this is the forward diffusion process)
-                    if self.config.model.unet.input_perturbation:
-                        noisy_latents = self.noise_scheduler.add_noise(latents, new_noise, timesteps)
-                    else:
-                        noisy_latents = self.noise_scheduler.add_noise(latents, noise, timesteps)
-
-                    # Get the text embedding for conditioning
-                    encoder_hidden_states = self.text_encoder(batch["input_ids"])[0]
-                    text_embeddings = batch["mpnet_embeddings"]
-
-                    arch_vector = self.hyper_net(encoder_hidden_states)
-                    arch_vector_quantized, q_loss, _ = self.quantizer(arch_vector)
-
-                    # gather the arch_vector_quantized across all processes to get large batch for contrastive loss
-                    text_embeddings_list = self.accelerator.gather(text_embeddings)
-                    arch_vector_quantized_list = self.accelerator.gather(arch_vector_quantized)
-                    contrastive_loss = self.clip_loss(text_embeddings_list,
-                                                      arch_vector_quantized_list)
-
-                    arch_vectors_separated = self.hyper_net.transform_structure_vector(arch_vector_quantized)
-
-                    # Calculating the MACs of each module of the model in the first iteration.
-                    if global_step == 0:
-                        with torch.no_grad():
-                            arch_vecs_separated = self.hyper_net.transform_structure_vector(
-                                torch.ones((1, self.quantizer.vq_embed_dim), device=arch_vector_quantized.device))
-                            self.unet.set_structure(arch_vecs_separated)
-                            flops, params = count_ops_and_params(self.unet,
-                                                                {'sample': noisy_latents[0].unsqueeze(0), 
-                                                                 'timestep': timesteps[0].unsqueeze(0), 
-                                                                 'encoder_hidden_states': encoder_hidden_states[0].unsqueeze(0)})
-                                         
-                            logger.info("UNet's Params/MACs calculated by OpCounter:\tparams: {:.3f}M\t MACs: {:.3f}G".format(params/1e6, flops/1e9))
-                            sanity_flops_dict = self.unet.calc_flops()
-                            self.unet.resource_info_dict = sanity_flops_dict
-                            sanity_string = "Our MACs calculation:\t"
-                            for k, v in sanity_flops_dict.items():
-                                if isinstance(v, torch.Tensor):
-                                    sanity_string += f" {k}: {v.item()/1e9:.3f}\t"
-                                else:
-                                    sanity_string += f" {k}: {v/1e9:.3f}\t"
-                            logger.info(sanity_string)
-                            # self.unet(noisy_latents, timesteps, encoder_hidden_states)
-                            # self.unet.total_flops = self.unet.compute_average_flops_cost()[0]
-                            # self.unet.reset_flops_count()
-
-                    self.unet.set_structure(arch_vectors_separated)
-
-                    # Get the target for loss depending on the prediction type
-                    if self.config.model.unet.prediction_type is not None:
-                        # set prediction_type of scheduler if defined
-                        self.noise_scheduler.register_to_config(prediction_type=self.config.model.unet.prediction_type)
-
-                    if self.noise_scheduler.config.prediction_type == "epsilon":
-                        target = noise
-                    elif self.noise_scheduler.config.prediction_type == "v_prediction":
-                        target = self.noise_scheduler.get_velocity(latents, noise, timesteps)
-                    else:
-                        raise ValueError(f"Unknown prediction type {self.noise_scheduler.config.prediction_type}")
-=======
                 # with self.accelerator.accumulate(self.unet):
                 # Convert images to latent space
                 latents = self.vae.encode(batch["pixel_values"].to(self.weight_dtype)).latent_dist.sample()
                 latents = latents * self.vae.config.scaling_factor
->>>>>>> 47cb31aa
 
                 # Sample noise that we'll add to the latents
                 noise = torch.randn_like(latents)
@@ -507,51 +424,6 @@
                                           device=latents.device)
                 timesteps = timesteps.long()
 
-<<<<<<< HEAD
-                    if self.config.training.losses.diffusion_loss.snr_gamma is None:
-                        loss = F.mse_loss(model_pred.float(), target.float(), reduction="mean")
-                    else:
-                        # Compute loss-weights as per Section 3.4 of https://arxiv.org/abs/2303.09556.
-                        # Since we predict the noise instead of x_0, the original formulation is slightly changed.
-                        # This is discussed in Section 4.2 of the same paper.
-                        snr = compute_snr(self.noise_scheduler, timesteps)
-                        if self.noise_scheduler.config.prediction_type == "v_prediction":
-                            # Velocity objective requires that we add one to SNR values before we divide by them.
-                            snr = snr + 1
-                        mse_loss_weights = (
-                                torch.stack(
-                                    [snr,
-                                     self.config.training.losses.diffusion_loss.snr_gamma * torch.ones_like(timesteps)],
-                                    dim=1).min(dim=1)[0] / snr
-                        )
-
-                        loss = F.mse_loss(model_pred.float(), target.float(), reduction="none")
-                        loss = loss.mean(dim=list(range(1, len(loss.shape)))) * mse_loss_weights
-                        loss = loss.mean()
-
-                    flops_dict = self.unet.calc_flops()
-                    curr_flops = flops_dict['cur_prunable_flops'].mean()
-                    
-                    resource_ratio = (curr_flops / (self.unet.resource_info_dict['cur_prunable_flops'].squeeze()))  # The reason is that sanity['prunable_flops'] does not have depth-related pruning flops like skip connections of resnets in it.
-                    resource_loss = self.resource_loss(resource_ratio)
-
-                    loss += self.config.training.losses.resource_loss.weight * resource_loss
-                    loss += self.config.training.losses.quantization_loss.weight * q_loss
-                    loss += self.config.training.losses.contrastive_clip_loss.weight * contrastive_loss
-
-                    # Gather the losses across all processes for logging (if we use distributed training).
-                    avg_loss = self.accelerator.gather(loss.repeat(self.config.data.dataloader.train_batch_size)).mean()
-                    train_loss += avg_loss.item() / self.config.training.gradient_accumulation_steps
-
-                    # Back-propagate
-                    self.accelerator.backward(loss)
-                    # if self.accelerator.sync_gradients:
-                    #     self.accelerator.clip_grad_norm_(self.unet.parameters(),
-                    #                                      self.config.training.optim.max_grad_norm)
-                    self.optimizer.step()
-                    self.lr_scheduler.step()
-                    self.optimizer.zero_grad()
-=======
                 # Add noise to the latents according to the noise magnitude at each timestep
                 # (this is the forward diffusion process)
                 if self.config.model.unet.input_perturbation:
@@ -594,7 +466,8 @@
                 text_embeddings_list = self.accelerator.gather(text_embeddings)
                 arch_vector_quantized_list = self.accelerator.gather(arch_vector_quantized)
                 contrastive_loss, arch_vectors_similarity = self.clip_loss(text_embeddings_list,
-                                                  arch_vector_quantized_list, return_similarity=True)
+                                                                           arch_vector_quantized_list,
+                                                                           return_similarity=True)
 
                 arch_vectors_separated = self.hyper_net.transform_structure_vector(arch_vector_quantized)
                 self.unet.set_structure(arch_vectors_separated)
@@ -642,8 +515,9 @@
                     p_actual = 1 - (1 - p) * flops_dict['total_flops'] / flops_dict['prunable_flops']
                     self.resource_loss.p = p_actual
 
-                curr_flops = flops_dict['cur_prunable_flops']
-                resource_ratio = (curr_flops / flops_dict['prunable_flops']).mean()
+                curr_flops = flops_dict['cur_prunable_flops'].mean()
+                resource_ratio = (curr_flops / (self.unet.resource_info_dict[
+                                                    'cur_prunable_flops'].squeeze()))  # The reason is that sanity['prunable_flops'] does not have depth-related pruning flops like skip connections of resnets in it.
                 resource_loss = self.resource_loss(resource_ratio)
 
                 loss += self.config.training.losses.resource_loss.weight * resource_loss
@@ -659,7 +533,6 @@
                 self.optimizer.step()
                 self.lr_scheduler.step()
                 self.optimizer.zero_grad()
->>>>>>> 47cb31aa
 
                 # Checks if the accelerator has performed an optimization step behind the scenes
                 if self.accelerator.sync_gradients:
@@ -696,7 +569,6 @@
                     if global_step % self.config.training.logging.checkpointing_steps == 0:
                         if self.accelerator.is_main_process:
                             self.save_checkpoint(logging_dir, global_step)
-
                             # save architecture vector quantized
                             torch.save(arch_vector_quantized_list,
                                        os.path.join(logging_dir, f"arch_vector_quantized.pt"))
@@ -705,46 +577,18 @@
                         "q_loss": q_loss.detach().item(), "contrastive_loss": contrastive_loss.detach().item(),
                         "resource_loss": resource_loss.detach().item()}
                 progress_bar.set_postfix(**logs)
-                
+
                 if global_step >= self.config.training.max_train_steps:
                     break
-<<<<<<< HEAD
-                
+
                 if global_step % self.config.training.validation_steps == 0:
                     if self.eval_dataset is not None:
                         self.validate()
 
-                if global_step % self.config.training.image_logging_steps == 0:
-
-                    if self.accelerator.is_main_process:
-
-                        # generate some validation images
-                        if self.config.data.prompts is not None and (epoch % self.config.training.validation_epochs == 0 or
-                                                                    epoch == self.config.training.num_train_epochs - 1):
-                            if self.config.use_ema:
-                                # Store the UNet parameters temporarily and load the EMA parameters to perform inference.
-                                self.ema_unet.store(self.unet.parameters())
-                                self.ema_unet.copy_to(self.unet.parameters())
-                            val_images = self.generate_samples_from_prompts(epoch)
-                            if self.config.use_ema:
-                                # Switch back to the original UNet parameters.
-                                self.ema_unet.restore(self.unet.parameters())
-
-                        # log quantizer embeddings samples
-                        if epoch % self.config.training.validation_epochs == 0 or epoch == self.config.training.num_train_epochs - 1:
-                            if self.config.use_ema:
-                                # Store the UNet parameters temporarily and load the EMA parameters to perform inference.
-                                self.ema_unet.store(self.unet.parameters())
-                                self.ema_unet.copy_to(self.unet.parameters())
-                            self.log_quantizer_embedding_samples(epoch)
-                            if self.config.use_ema:
-                                # Switch back to the original UNet parameters.
-                                self.ema_unet.restore(self.unet.parameters())
-=======
-            if self.eval_dataset is not None:
-                self.validate()
+        if global_step % self.config.training.image_logging_steps == 0:
 
             if self.accelerator.is_main_process:
+
                 # generate some validation images
                 if self.config.data.prompts is not None and (epoch % self.config.training.validation_epochs == 0 or
                                                              epoch == self.config.training.num_train_epochs - 1):
@@ -756,7 +600,17 @@
                     if self.config.use_ema:
                         # Switch back to the original UNet parameters.
                         self.ema_unet.restore(self.unet.parameters())
->>>>>>> 47cb31aa
+
+                # log quantizer embeddings samples
+                if epoch % self.config.training.validation_epochs == 0 or epoch == self.config.training.num_train_epochs - 1:
+                    if self.config.use_ema:
+                        # Store the UNet parameters temporarily and load the EMA parameters to perform inference.
+                        self.ema_unet.store(self.unet.parameters())
+                        self.ema_unet.copy_to(self.unet.parameters())
+                    self.log_quantizer_embedding_samples(epoch)
+                    if self.config.use_ema:
+                        # Switch back to the original UNet parameters.
+                        self.ema_unet.restore(self.unet.parameters())
 
         # Create the pipeline using the trained modules and save it.
         self.accelerator.wait_for_everyone()
@@ -833,8 +687,8 @@
                 text_embeddings_list = self.accelerator.gather(text_embeddings)
                 arch_vector_quantized_list = self.accelerator.gather(arch_vector_quantized)
                 contrastive_loss = self.clip_loss(text_embeddings_list,
-                                                    arch_vector_quantized_list)
-                
+                                                  arch_vector_quantized_list)
+
                 arch_vectors_separated = self.hyper_net.transform_structure_vector(arch_vector_quantized)
                 self.unet.set_structure(arch_vectors_separated)
 
@@ -877,7 +731,8 @@
                 flops_dict = self.unet.calc_flops()
                 curr_flops = flops_dict['cur_prunable_flops'].mean()
 
-                resource_ratio = (curr_flops / (self.unet.resource_info_dict['cur_prunable_flops'].squeeze()))  # The reason is that sanity['prunable_flops'] does not have depth-related pruning flops like skip connections of resnets in it.
+                resource_ratio = (curr_flops / (self.unet.resource_info_dict[
+                                                    'cur_prunable_flops'].squeeze()))  # The reason is that sanity['prunable_flops'] does not have depth-related pruning flops like skip connections of resnets in it.
                 resource_loss = self.resource_loss(resource_ratio)
 
                 loss += self.config.training.losses.resource_loss.weight * resource_loss
