import logging
import os
import pickle
import PIL
import pandas as pd
from PIL import ImageFile
from datasets import Dataset

ImageFile.LOAD_TRUNCATED_IMAGES = True


def load_cc3m_dataset(data_dir,  split="train", split_file="Train_GCC-training.tsv",
                      split_dir="training", max_samples=1000, bad_images_path=None):

    captions = pd.read_csv(os.path.join(data_dir, split_file),
                           sep="\t", header=None, names=["caption", "link"],
                           dtype={"caption": str, "link": str})
    # get parent of getcwd() to get to projects/diffusion_pruning/pdm
<<<<<<< HEAD
    names_file = os.path.join(os.getcwd(), "..", "data", f"{split}_cc3m_names.pkl")
=======
    names_file = os.path.join(os.getcwd(), "../data", f"{split}_cc3m_names.pkl")
>>>>>>> 7e08588c
    if os.path.isfile(names_file):
        with open(names_file, 'rb') as file:
            images = pickle.load(file)

    else:
        images = os.listdir(os.path.join(data_dir, split_dir))
        with open(names_file, 'wb') as file:
            pickle.dump(images, file)

    if max_samples is not None and max_samples < 1000:
        images = images[:max_samples * 5]

    images = [os.path.join(data_dir, split_dir, image) for image in images]
    if bad_images_path is None:
<<<<<<< HEAD
        bad_images_path = os.path.join(os.getcwd(), "..", "data", f"{split}_cc3m_bad_images.txt")
=======
        bad_images_path = os.path.join(os.getcwd(), "../data", f"{split}_cc3m_bad_images.txt")
>>>>>>> 7e08588c
    if os.path.exists(bad_images_path):
        with open(os.path.join(bad_images_path), "r") as f:
            bad_images = f.readlines()
        bad_images = [image.strip() for image in bad_images]
        images = set(images) - set(bad_images)
        images = sorted(list(images))

    else:
        # remove images that cant be opened by PIL
        imgs = []
        bad_images = []
        PIL.Image.MAX_IMAGE_PIXELS = 933120000
        for image in images:
            try:
                with PIL.Image.open(image) as img:
                    imgs.append(img)
            except PIL.UnidentifiedImageError:
                bad_images.append(image)
                logging.info(
                    f"Image file `{image}` is corrupt and can't be opened."
                )
        images = imgs
        with open(bad_images_path, "w") as f:
            f.write("\n".join(bad_images))

    image_indices = [int(os.path.basename(image).split("_")[0]) for image in images]
    captions = captions.iloc[image_indices].caption.values.tolist()
    dataset = Dataset.from_dict({"image": images, "caption": captions})
    del images, captions, image_indices, bad_images
    return dataset<|MERGE_RESOLUTION|>--- conflicted
+++ resolved
@@ -16,11 +16,7 @@
                            sep="\t", header=None, names=["caption", "link"],
                            dtype={"caption": str, "link": str})
     # get parent of getcwd() to get to projects/diffusion_pruning/pdm
-<<<<<<< HEAD
-    names_file = os.path.join(os.getcwd(), "..", "data", f"{split}_cc3m_names.pkl")
-=======
     names_file = os.path.join(os.getcwd(), "../data", f"{split}_cc3m_names.pkl")
->>>>>>> 7e08588c
     if os.path.isfile(names_file):
         with open(names_file, 'rb') as file:
             images = pickle.load(file)
@@ -35,11 +31,7 @@
 
     images = [os.path.join(data_dir, split_dir, image) for image in images]
     if bad_images_path is None:
-<<<<<<< HEAD
-        bad_images_path = os.path.join(os.getcwd(), "..", "data", f"{split}_cc3m_bad_images.txt")
-=======
         bad_images_path = os.path.join(os.getcwd(), "../data", f"{split}_cc3m_bad_images.txt")
->>>>>>> 7e08588c
     if os.path.exists(bad_images_path):
         with open(os.path.join(bad_images_path), "r") as f:
             bad_images = f.readlines()
