import argparse
import os

def parse_args():
    parser = argparse.ArgumentParser(description="Dynamic Pruning of StableDiffusion-2.1")
    parser.add_argument(
        "--pretrained_model_name_or_path",
        type=str,
        default="stabilityai/stable-diffusion-2-1",
        required=False,
        help="Path to pretrained model or model identifier from huggingface.co/models.",
    )
    parser.add_argument(
        "--base_config_path",
        type=str,
        required=True,
        help="Path to the model/data/training config file.",
    )
    parser.add_argument(
        "--cache_dir",
        type=str,
        default=None,
        help="Path to the model/data/training config file.",
    )
    parser.add_argument(
        "--name",
        type=str,
        default="",
        help="Experiment name. Will be added to the name of the logging directory for easier tracking of experiments.",
    )
    parser.add_argument(
        "--non_ema_revision",
        type=str,
        default=None,
        required=False,
        help="Revision of pretrained model identifier from huggingface.co/models.",
    )
    parser.add_argument(
        "--revision",
        type=str,
        default=None,
        required=False,
        help="Revision of pretrained model identifier from huggingface.co/models.",
    )
    parser.add_argument(
        "--seed",
        type=int, 
        default=43, 
        help="A seed for reproducible training."
    )
    parser.add_argument(
        "--tracker_project_name",
        type=str,
        default="text2image-dynamic-pruning",
        help=(
            "The `project_name` argument passed to Accelerator.init_trackers for"
            " more information see https://huggingface.co/docs/accelerate/v0.17.0/en/package_reference/accelerator#accelerate.Accelerator"
        ),
    )
    parser.add_argument(
        "--wandb_run_name", 
        type=str, 
        default=None, 
        help="The `run_name` argument passed to Accelerator.init_trackers"
    )
<<<<<<< HEAD
    parser.add_argument(
        "--arch_vq_beta",
        type=float,
        default=0.25,
        required=False,

    )
    parser.add_argument(
        "--unet_down_blocks",
        type=str,
        nargs="*",
        default=("CrossAttnDownBlock2DHalfGated", "CrossAttnDownBlock2DHalfGated",
                 "CrossAttnDownBlock2DHalfGated", "DownBlock2DHalfGated"),
    )
    parser.add_argument(
        "--unet_mid_block",
        type=str,
        default="UNetMidBlock2DCrossAttnWidthGated",
    )
    parser.add_argument(
        "--unet_up_blocks",
        type=str,
        nargs="*",
        default=("UpBlock2DHalfGated", "CrossAttnUpBlock2DHalfGated", "CrossAttnUpBlock2DHalfGated",
                 "CrossAttnUpBlock2DHalfGated"),
    )
    parser.add_argument("--pruning_target",
                        type=float,
                        required=False,
                        default=0.7,
                        help="The pruning probability for each layer.")
    parser.add_argument("--resource_loss_type",
                        type=str,
                        default="log",
                        required=False,
                        choices=["log", "mae", "mse"],
                        help="The resource loss type. Choose between `log`, `mae` and `mse`.")

    parser.add_argument("--resource_loss_weight",
                        type=float,
                        default=1.0,
                        required=False,
                        help="The resource loss weight.")
    parser.add_argument("--q_loss_weight",
                        type=float,
                        default=1.0,
                        required=False,
                        help="The quantizer loss weight.")
    parser.add_argument("--contrastive_loss_weight",
                        type=float,
                        default=1.0,
                        required=False,
                        help="The contrastive loss weight.")

=======
>>>>>>> 56678bbd
    args = parser.parse_args()
    env_local_rank = int(os.environ.get("LOCAL_RANK", -1))
    if env_local_rank != -1 and env_local_rank != args.local_rank:
        args.local_rank = env_local_rank

    # Sanity checks
    # if args.dataset_name is None and args.train_data_dir is None:
    #     raise ValueError("Need either a dataset name or a training folder.")

    # default to using the same revision for the non-ema model if not specified
    if args.non_ema_revision is None:
        args.non_ema_revision = args.revision

    # return parser
    return args<|MERGE_RESOLUTION|>--- conflicted
+++ resolved
@@ -29,6 +29,11 @@
         help="Experiment name. Will be added to the name of the logging directory for easier tracking of experiments.",
     )
     parser.add_argument(
+        "--use_ema",
+        action="store_true",
+        help="Whether to use EMA model.",
+    )
+    parser.add_argument(
         "--non_ema_revision",
         type=str,
         default=None,
@@ -49,6 +54,17 @@
         help="A seed for reproducible training."
     )
     parser.add_argument(
+        "--mixed_precision",
+        type=str,
+        default=None,
+        choices=["no", "fp16", "bf16"],
+        help=(
+            "Whether to use mixed precision. Choose between fp16 and bf16 (bfloat16). Bf16 requires PyTorch >="
+            " 1.10.and an Nvidia Ampere GPU.  Default to the value of accelerate config of the current system or the"
+            " flag passed with the `accelerate.launch` command. Use this argument to override the accelerate config."
+        ),
+    )
+    parser.add_argument(
         "--tracker_project_name",
         type=str,
         default="text2image-dynamic-pruning",
@@ -63,63 +79,8 @@
         default=None, 
         help="The `run_name` argument passed to Accelerator.init_trackers"
     )
-<<<<<<< HEAD
-    parser.add_argument(
-        "--arch_vq_beta",
-        type=float,
-        default=0.25,
-        required=False,
-
-    )
-    parser.add_argument(
-        "--unet_down_blocks",
-        type=str,
-        nargs="*",
-        default=("CrossAttnDownBlock2DHalfGated", "CrossAttnDownBlock2DHalfGated",
-                 "CrossAttnDownBlock2DHalfGated", "DownBlock2DHalfGated"),
-    )
-    parser.add_argument(
-        "--unet_mid_block",
-        type=str,
-        default="UNetMidBlock2DCrossAttnWidthGated",
-    )
-    parser.add_argument(
-        "--unet_up_blocks",
-        type=str,
-        nargs="*",
-        default=("UpBlock2DHalfGated", "CrossAttnUpBlock2DHalfGated", "CrossAttnUpBlock2DHalfGated",
-                 "CrossAttnUpBlock2DHalfGated"),
-    )
-    parser.add_argument("--pruning_target",
-                        type=float,
-                        required=False,
-                        default=0.7,
-                        help="The pruning probability for each layer.")
-    parser.add_argument("--resource_loss_type",
-                        type=str,
-                        default="log",
-                        required=False,
-                        choices=["log", "mae", "mse"],
-                        help="The resource loss type. Choose between `log`, `mae` and `mse`.")
-
-    parser.add_argument("--resource_loss_weight",
-                        type=float,
-                        default=1.0,
-                        required=False,
-                        help="The resource loss weight.")
-    parser.add_argument("--q_loss_weight",
-                        type=float,
-                        default=1.0,
-                        required=False,
-                        help="The quantizer loss weight.")
-    parser.add_argument("--contrastive_loss_weight",
-                        type=float,
-                        default=1.0,
-                        required=False,
-                        help="The contrastive loss weight.")
-
-=======
->>>>>>> 56678bbd
+    parser.add_argument("--push_to_hub", action="store_true",
+                        help="Whether or not to push the model to the Hub.")
     args = parser.parse_args()
     env_local_rank = int(os.environ.get("LOCAL_RANK", -1))
     if env_local_rank != -1 and env_local_rank != args.local_rank:
