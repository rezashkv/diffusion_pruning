--- conflicted
+++ resolved
@@ -25,11 +25,7 @@
 
 class HyperStructure(ModelMixin, ConfigMixin):
     @register_to_config
-<<<<<<< HEAD
-    def __init__(self, structure, input_dim=1024, seq_len=77, sparsity=0, wn_flag=True):
-=======
-    def __init__(self, structure, input_dim=1024, inner_dim=1024, seq_len=77, T=0.4, sparsity=0, base=2, wn_flag=True):
->>>>>>> 77397517
+    def __init__(self, structure, input_dim=1024, inner_dim=1024, seq_len=77, sparsity=0, wn_flag=True):
         super(HyperStructure, self).__init__()
 
         self.structure = structure
@@ -74,8 +70,8 @@
             x = x.cuda()
             self.h0 = self.h0.cuda()
         outputs, hn = self.Bi_GRU(x, self.h0)
-        outputs = outputs.sum(dim=1).unsqueeze(1).expand(outputs.size(0), len(self.structure), outputs.size(2))
-        outputs = [F.relu(self.bn1(outputs[:, i, :])) for i in range(len(self.structure))]
+        outputs = outputs.sum(dim=1).unsqueeze(1).expand(outputs.size(0), len(self.mh_fc), outputs.size(2))
+        outputs = [F.relu(self.bn1(outputs[:, i, :])) for i in range(len(self.mh_fc))]
         outputs = [self.mh_fc[i](outputs[i]) for i in range(len(self.mh_fc))]
 
         out = torch.cat(outputs, dim=1)
