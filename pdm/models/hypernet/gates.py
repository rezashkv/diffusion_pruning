"""
This script contains the implementations of gate functions and their gradient calculation.
"""
import torch
import torch.nn as nn
import torch.autograd.function


class VirtualGate(nn.Module):
    def __init__(self, width, bs=1):
        super(VirtualGate, self).__init__()
        self.width = width
        self.gate_f = torch.ones(bs, width)

    def forward(self, x):
        if len(x.size()) == 2:
            gate_f = self.gate_f
            if x.is_cuda:
                gate_f = gate_f.cuda()
            # gate_f has width equal to number of groups, so we need to expand it to match the input size
            x = gate_f.expand_as(x) * x
            return x

        elif len(x.size()) == 3:
            gate_f = self.gate_f.unsqueeze(-1).unsqueeze(-1)
            if x.is_cuda:
                gate_f = gate_f.cuda()
            x = gate_f.expand_as(x) * x
            return x

    def set_structure_value(self, value):
        self.gate_f = value


class WidthGate(VirtualGate):
    def __init__(self, width):
        super(WidthGate, self).__init__(width)

<<<<<<< HEAD
    def forward(self, x):
        gate_f = torch.repeat_interleave(self.gate_f, x.shape[1] // self.width, dim=1)
        if gate_f.shape[0] > 1 and gate_f.shape[0] != x.shape[0]:
            # cat the gate_f to itself to match the batch size for classifier-free guidance
            gate_f = torch.cat([gate_f] * (x.shape[0] // gate_f.shape[0]))
        if x.is_cuda:
            gate_f = gate_f.cuda()
        for _ in range(len(x.size()) - 2):
            gate_f = gate_f.unsqueeze(-1)
        gate_f = gate_f.expand_as(x)
        x = gate_f * x
        return x


class LinearVirtualGate(VirtualGate):
    def __init__(self, width):
        super(LinearVirtualGate, self).__init__(width)

    def forward(self, x):
        gate_f = self.gate_f
        for _ in range(len(x.size()) - 2):
            gate_f = gate_f.unsqueeze(1)
        if x.is_cuda:
            gate_f = gate_f.cuda()
        x = gate_f.expand_as(x) * x
        return x
=======

class DepthGate(VirtualGate):
    def __init__(self, width):
        super(DepthGate, self).__init__(width)


# class BlockVirtualGate(VirtualGate):
#     def __init__(self, width):
#         super(BlockVirtualGate, self).__init__(width)

#     def forward(self, x):
#         gate_f = torch.repeat_interleave(self.gate_f, x.shape[1] // self.width, dim=1)
#         if gate_f.shape[0] > 1 and gate_f.shape[0] != x.shape[0]:
#             # cat the gate_f to itself to match the batch size for classifier-free guidance
#             gate_f = torch.cat([gate_f] * (x.shape[0] // gate_f.shape[0]))
#         if x.is_cuda:
#             gate_f = gate_f.cuda()
#         for _ in range(len(x.size()) - 2):
#             gate_f = gate_f.unsqueeze(-1)
#         gate_f = gate_f.expand_as(x)
#         x = gate_f * x
#         return x


# class LinearVirtualGate(VirtualGate):
#     def __init__(self, width):
#         super(LinearVirtualGate, self).__init__(width)

#     def forward(self, x):
#         gate_f = self.gate_f
#         for _ in range(len(x.size()) - 2):
#             gate_f = gate_f.unsqueeze(1)
#         if x.is_cuda:
#             gate_f = gate_f.cuda()
#         x = gate_f.expand_as(x) * x
#         return x
        
>>>>>>> 56678bbd
<|MERGE_RESOLUTION|>--- conflicted
+++ resolved
@@ -13,20 +13,17 @@
         self.gate_f = torch.ones(bs, width)
 
     def forward(self, x):
-        if len(x.size()) == 2:
-            gate_f = self.gate_f
-            if x.is_cuda:
-                gate_f = gate_f.cuda()
-            # gate_f has width equal to number of groups, so we need to expand it to match the input size
-            x = gate_f.expand_as(x) * x
-            return x
-
-        elif len(x.size()) == 3:
-            gate_f = self.gate_f.unsqueeze(-1).unsqueeze(-1)
-            if x.is_cuda:
-                gate_f = gate_f.cuda()
-            x = gate_f.expand_as(x) * x
-            return x
+        gate_f = torch.repeat_interleave(self.gate_f, x.shape[1] // self.width, dim=1)
+        if gate_f.shape[0] > 1 and gate_f.shape[0] != x.shape[0]:
+            # cat the gate_f to itself to match the batch size for classifier-free guidance
+            gate_f = torch.cat([gate_f] * (x.shape[0] // gate_f.shape[0]))
+        if x.is_cuda:
+            gate_f = gate_f.cuda()
+        for _ in range(len(x.size()) - 2):
+            gate_f = gate_f.unsqueeze(-1)
+        gate_f = gate_f.expand_as(x)
+        x = gate_f * x
+        return x
 
     def set_structure_value(self, value):
         self.gate_f = value
@@ -36,7 +33,16 @@
     def __init__(self, width):
         super(WidthGate, self).__init__(width)
 
-<<<<<<< HEAD
+
+class DepthGate(VirtualGate):
+    def __init__(self, width):
+        super(DepthGate, self).__init__(width)
+
+
+class BlockVirtualGate(VirtualGate):
+    def __init__(self, width):
+        super(BlockVirtualGate, self).__init__(width)
+
     def forward(self, x):
         gate_f = torch.repeat_interleave(self.gate_f, x.shape[1] // self.width, dim=1)
         if gate_f.shape[0] > 1 and gate_f.shape[0] != x.shape[0]:
@@ -63,42 +69,18 @@
             gate_f = gate_f.cuda()
         x = gate_f.expand_as(x) * x
         return x
-=======
-
-class DepthGate(VirtualGate):
-    def __init__(self, width):
-        super(DepthGate, self).__init__(width)
+        
 
 
-# class BlockVirtualGate(VirtualGate):
-#     def __init__(self, width):
-#         super(BlockVirtualGate, self).__init__(width)
+class LinearVirtualGate(VirtualGate):
+    def __init__(self, width):
+        super(LinearVirtualGate, self).__init__(width)
 
-#     def forward(self, x):
-#         gate_f = torch.repeat_interleave(self.gate_f, x.shape[1] // self.width, dim=1)
-#         if gate_f.shape[0] > 1 and gate_f.shape[0] != x.shape[0]:
-#             # cat the gate_f to itself to match the batch size for classifier-free guidance
-#             gate_f = torch.cat([gate_f] * (x.shape[0] // gate_f.shape[0]))
-#         if x.is_cuda:
-#             gate_f = gate_f.cuda()
-#         for _ in range(len(x.size()) - 2):
-#             gate_f = gate_f.unsqueeze(-1)
-#         gate_f = gate_f.expand_as(x)
-#         x = gate_f * x
-#         return x
-
-
-# class LinearVirtualGate(VirtualGate):
-#     def __init__(self, width):
-#         super(LinearVirtualGate, self).__init__(width)
-
-#     def forward(self, x):
-#         gate_f = self.gate_f
-#         for _ in range(len(x.size()) - 2):
-#             gate_f = gate_f.unsqueeze(1)
-#         if x.is_cuda:
-#             gate_f = gate_f.cuda()
-#         x = gate_f.expand_as(x) * x
-#         return x
-        
->>>>>>> 56678bbd
+    def forward(self, x):
+        gate_f = self.gate_f
+        for _ in range(len(x.size()) - 2):
+            gate_f = gate_f.unsqueeze(1)
+        if x.is_cuda:
+            gate_f = gate_f.cuda()
+        x = gate_f.expand_as(x) * x
+        return x