--- conflicted
+++ resolved
@@ -10,7 +10,6 @@
 from torch import nn
 from diffusers.configuration_utils import register_to_config
 
-from pdm.models.hypernet.gates import BlockVirtualGate, LinearVirtualGate
 from pdm.models.hypernet.gates import DepthGate, WidthGate
 from diffusers.models.attention import BasicTransformerBlock, FeedForward
 from diffusers.models.unet_2d_blocks import (CrossAttnDownBlock2D, CrossAttnUpBlock2D, DownBlock2D, UpBlock2D,
@@ -30,19 +29,16 @@
         dim_out (`int`): The number of channels in the output.
     """
 
-    def __init__(self, dim_in: int, dim_out: int):
+    def __init__(self, dim_in: int, dim_out: int, gate_width: int = 32):
         super().__init__(dim_in, dim_out)
-        # self.gate = LinearVirtualGate(dim_out)
-        self.gate = WidthGate(dim_out)
+        self.dim_out = dim_out
+        self.gate = WidthGate(gate_width)
 
     def forward(self, hidden_states, scale: float = 1.0):
         args = () if USE_PEFT_BACKEND else (scale,)
         hidden_states, gate = self.proj(hidden_states, *args).chunk(2, dim=-1)
-        # hidden_states, gate = (self.gate(hidden_states), self.gate(gate))
-
-        assert hidden_states.shape[2] == self.gate.width
-        assert gate.shape[2] == self.gate.width
-        mask = self.gate.gate_f.unsqueeze(1)
+
+        mask = self.gate.gate_f.repeat_interleave(self.dim_out // self.gate.gate_f.shape[1], dim=1).unsqueeze(1)
         hidden_states = mask.expand_as(hidden_states) * hidden_states
         gate = mask.expand_as(gate) * gate
         return hidden_states * self.gelu(gate)
@@ -69,25 +65,15 @@
             dropout: float = 0.0,
             activation_fn: str = "geglu",
             final_dropout: bool = False,
+            gate_width: int = 32,
     ):
         super().__init__(dim, dim_out, mult, dropout, activation_fn, final_dropout)
         inner_dim = int(dim * mult)
 
         assert activation_fn == "geglu", f"Only GEGLU is supported in {self.__class__.__name__}"
-        act_fn = GEGLUGated(dim, inner_dim)
+        act_fn = GEGLUGated(dim, inner_dim, gate_width=gate_width)
         self.net[0] = act_fn
         self.structure = {'width': [], 'depth': []}
-
-    def get_gate_structure(self):
-        if not self.structure["width"]:
-            self.structure = {"width": [self.net[0].gate.width], "depth": [0]}
-        return self.structure
-
-    def set_gate_structure(self, arch_vectors):
-        assert len(arch_vectors['depth']) == 0, f"{self.__class__.__name__} does not support depth gate."
-        assert len(arch_vectors['width']) == 1, f"{self.__class__.__name__} only has one width gate."
-        assert arch_vectors['width'][0].shape[1] == self.net[0].gate.width
-        self.net[0].gate.set_structure_value(arch_vectors['width'][0])
 
 
 class HeadGatedAttnProcessor2(AttnProcessor2_0):
@@ -395,18 +381,9 @@
         # return output_tensor
 
         output_tensor = (input_tensor + hidden_states) / self.output_scale_factor
-<<<<<<< HEAD
-        assert torch.equal(torch.tensor(output_tensor.shape), torch.tensor(input_hidden_states.shape))
-        output = ((1 - self.depth_gate.gate_f.unsqueeze(-1).unsqueeze(-1).unsqueeze(-1).expand_as(
-            input_hidden_states)) * input_hidden_states +
-                  (self.depth_gate.gate_f.unsqueeze(-1).unsqueeze(-1).unsqueeze(-1).expand_as(
-                      output_tensor)) * output_tensor)
-        # output = self.depth_gate(output)
-=======
         assert output_tensor.shape == input_hidden_states.shape
         mask = self.depth_gate.gate_f.unsqueeze(-1).unsqueeze(-1).unsqueeze(-1)
-        output = (1 - mask) * input_hidden_states + mask * output_tensor 
->>>>>>> 135337a6
+        output = (1 - mask) * input_hidden_states + mask * output_tensor
         return output
 
     def set_virtual_gate(self, gate_val):
@@ -444,22 +421,24 @@
             norm_type: str = "layer_norm",
             final_dropout: bool = False,
             attention_type: str = "default",
-            gated_ff: bool = False,
+            gated_ff: bool = True,
+            ff_gate_width: int = 32,
     ):
-        super().__init__(dim, num_attention_heads, attention_head_dim, dropout, cross_attention_dim, activation_fn,
-                         num_embeds_ada_norm, attention_bias, only_cross_attention, double_self_attention,
-                         upcast_attention, norm_elementwise_affine, norm_type, final_dropout, attention_type)
+        super().__init__(dim=dim, num_attention_heads=num_attention_heads, attention_head_dim=attention_head_dim,
+                         dropout=dropout, cross_attention_dim=cross_attention_dim, activation_fn=activation_fn,
+                         num_embeds_ada_norm=num_embeds_ada_norm, attention_bias=attention_bias,
+                         only_cross_attention=only_cross_attention, double_self_attention=double_self_attention,
+                         upcast_attention=upcast_attention, norm_elementwise_affine=norm_elementwise_affine,
+                         norm_type=norm_type, final_dropout=final_dropout, attention_type=attention_type)
 
         self.num_attention_heads = num_attention_heads
         self.attention_head_dim = attention_head_dim
-        # gate1 = BlockVirtualGate(self.num_attention_heads)
         gate1 = WidthGate(self.num_attention_heads)
 
         if self.attn1 is not None:
             self.attn1.set_processor(HeadGatedAttnProcessor2())
             self.attn1.gate = gate1
 
-        # gate2 = BlockVirtualGate(self.num_attention_heads)
         gate2 = WidthGate(self.num_attention_heads)
         if self.attn2 is not None:
             self.attn2.set_processor(HeadGatedAttnProcessor2())
@@ -468,7 +447,7 @@
         self.gated_ff = gated_ff
         if gated_ff:
             self.ff = FeedForwardWidthGated(dim, dropout=dropout, activation_fn=activation_fn,
-                                            final_dropout=final_dropout)
+                                            final_dropout=final_dropout, gate_width=ff_gate_width)
         else:
             self.ff = FeedForward(dim, dropout=dropout, activation_fn=activation_fn, final_dropout=final_dropout)
 
@@ -566,19 +545,9 @@
         if len(self.structure['width']) == 0:
             self.structure['width'] = [self.attn1.gate.width, self.attn2.gate.width]
             if isinstance(self.ff, FeedForwardWidthGated):
-                self.structure['width'].append(self.ff.get_gate_structure()['width'])
+                self.structure['width'].append(self.ff.net[0].gate.width)
             self.structure['depth'] = [0]
         return self.structure
-
-    def set_virtual_gate(self, gate_val):
-        gate_1_val = gate_val[:, :self.attn1.gate.width]
-        gate_2_val = gate_val[:, self.attn1.gate.width:self.attn1.gate.width + self.attn2.gate.width]
-        self.attn1.gate.set_structure_value(gate_1_val)
-        self.attn2.gate.set_structure_value(gate_2_val)
-
-        if isinstance(self.ff, FeedForwardWidthGated):
-            gate_3_val = gate_val[:, self.attn1.gate.width + self.attn2.gate.width:-1]
-            self.ff.set_virtual_gate(gate_3_val)
 
     def set_gate_structure(self, arch_vectors):
         assert len(arch_vectors['depth']) == 0
@@ -595,168 +564,8 @@
         # ff
         if self.gated_ff:
             assert len(arch_vectors['width']) == 3
-            assert arch_vectors['width'][2].shape[1] == self.ff.gate.width
-            self.ff.gate.set_structure_value(arch_vectors['width'][2])
-
-
-class BasicTransformerBlockWidthDepthGated(BasicTransformerBlock):
-    def __init__(
-            self,
-            dim: int,
-            num_attention_heads: int,
-            attention_head_dim: int,
-            dropout=0.0,
-            cross_attention_dim: Optional[int] = None,
-            activation_fn: str = "geglu",
-            num_embeds_ada_norm: Optional[int] = None,
-            attention_bias: bool = False,
-            only_cross_attention: bool = False,
-            double_self_attention: bool = False,
-            upcast_attention: bool = False,
-            norm_elementwise_affine: bool = True,
-            norm_type: str = "layer_norm",
-            final_dropout: bool = False,
-            attention_type: str = "default",
-            gated_ff: bool = False,
-    ):
-        super().__init__(dim, num_attention_heads, attention_head_dim, dropout, cross_attention_dim, activation_fn,
-                         num_embeds_ada_norm, attention_bias, only_cross_attention, double_self_attention,
-                         upcast_attention, norm_elementwise_affine, norm_type, final_dropout, attention_type)
-        self.num_attention_heads = num_attention_heads
-        self.attention_head_dim = attention_head_dim
-
-        # gate1 = BlockVirtualGate(self.num_attention_heads)
-        gate1 = WidthGate(self.num_attention_heads)
-        if self.attn1 is not None:
-            self.attn1.set_processor(HeadGatedAttnProcessor2())
-            self.attn1.gate = gate1
-
-        # gate2 = BlockVirtualGate(self.num_attention_heads)
-        gate2 = WidthGate(self.num_attention_heads)
-        if self.attn2 is not None:
-            self.attn2.set_processor(HeadGatedAttnProcessor2())
-            self.attn2.gate = gate2
-        if gated_ff:
-            self.ff = FeedForwardWidthGated(dim, dropout=dropout, activation_fn=activation_fn,
-                                            final_dropout=final_dropout)
-        else:
-            self.ff = FeedForward(dim, dropout=dropout, activation_fn=activation_fn, final_dropout=final_dropout)
-
-        # self.depth_gate = DepthGate(1)
-
-    def forward(
-            self,
-            hidden_states: torch.FloatTensor,
-            attention_mask: Optional[torch.FloatTensor] = None,
-            encoder_hidden_states: Optional[torch.FloatTensor] = None,
-            encoder_attention_mask: Optional[torch.FloatTensor] = None,
-            timestep: Optional[torch.LongTensor] = None,
-            cross_attention_kwargs: Dict[str, Any] = None,
-            class_labels: Optional[torch.LongTensor] = None,
-    ):
-        # Notice that normalization is always applied before the real computation in the following blocks.
-        # 0. Self-Attention
-        if self.use_ada_layer_norm:
-            norm_hidden_states = self.norm1(hidden_states, timestep)
-        elif self.use_ada_layer_norm_zero:
-            norm_hidden_states, gate_msa, shift_mlp, scale_mlp, gate_mlp = self.norm1(
-                hidden_states, timestep, class_labels, hidden_dtype=hidden_states.dtype
-            )
-        else:
-            norm_hidden_states = self.norm1(hidden_states)
-
-        # 1. Retrieve lora scale.
-        lora_scale = cross_attention_kwargs.get("scale", 1.0) if cross_attention_kwargs is not None else 1.0
-
-        # 2. Prepare GLIGEN inputs
-        cross_attention_kwargs = cross_attention_kwargs.copy() if cross_attention_kwargs is not None else {}
-        gligen_kwargs = cross_attention_kwargs.pop("gligen", None)
-
-        attn_output = self.attn1(
-            norm_hidden_states,
-            encoder_hidden_states=encoder_hidden_states if self.only_cross_attention else None,
-            attention_mask=attention_mask,
-            **cross_attention_kwargs,
-        )
-        if self.use_ada_layer_norm_zero:
-            attn_output = gate_msa.unsqueeze(1) * attn_output
-
-        # attn_output = self.depth_gate(attn_output)
-
-        hidden_states = attn_output + hidden_states
-
-        # 2.5 GLIGEN Control
-        if gligen_kwargs is not None:
-            hidden_states = self.fuser(hidden_states, gligen_kwargs["objs"])
-        # 2.5 ends
-
-        # 3. Cross-Attention
-        if self.attn2 is not None:
-            norm_hidden_states = (
-                self.norm2(hidden_states, timestep) if self.use_ada_layer_norm else self.norm2(hidden_states)
-            )
-
-            attn_output = self.attn2(
-                norm_hidden_states,
-                encoder_hidden_states=encoder_hidden_states,
-                attention_mask=encoder_attention_mask,
-                **cross_attention_kwargs,
-            )
-
-            # attn_output = self.depth_gate(attn_output)
-            hidden_states = attn_output + hidden_states
-
-        # 4. Feed-forward
-        norm_hidden_states = self.norm3(hidden_states)
-
-        if self.use_ada_layer_norm_zero:
-            norm_hidden_states = norm_hidden_states * (1 + scale_mlp[:, None]) + shift_mlp[:, None]
-
-        if self._chunk_size is not None:
-            # "feed_forward_chunk_size" can be used to save memory
-            if norm_hidden_states.shape[self._chunk_dim] % self._chunk_size != 0:
-                raise ValueError(
-                    f"`hidden_states` dimension to be chunked: {norm_hidden_states.shape[self._chunk_dim]} has to be divisible by chunk size: {self._chunk_size}. Make sure to set an appropriate `chunk_size` when calling `unet.enable_forward_chunking`."
-                )
-
-            num_chunks = norm_hidden_states.shape[self._chunk_dim] // self._chunk_size
-            ff_output = torch.cat(
-                [
-                    self.ff(hid_slice, scale=lora_scale)
-                    for hid_slice in norm_hidden_states.chunk(num_chunks, dim=self._chunk_dim)
-                ],
-                dim=self._chunk_dim,
-            )
-        else:
-            ff_output = self.ff(norm_hidden_states, scale=lora_scale)
-
-        if self.use_ada_layer_norm_zero:
-            ff_output = gate_mlp.unsqueeze(1) * ff_output
-
-        # ff_output = self.depth_gate(ff_output)
-        hidden_states = ff_output + hidden_states
-
-        # hidden_states = self.depth_gate(hidden_states)
-        return hidden_states
-
-    def get_gate_structure(self):
-        width = [self.attn1.gate.width, self.attn2.gate.width]
-        if isinstance(self.ff, FeedForwardWidthGated):
-            width.append(self.ff.get_gate_structure())
-        depth = self.depth_gate.width
-        return {"width": width, "depth": [depth]}
-
-    def set_virtual_gate(self, gate_val):
-        gate_1_val = gate_val[:, :self.attn1.gate.width]
-        gate_2_val = gate_val[:, self.attn1.gate.width:self.attn1.gate.width + self.attn2.gate.width]
-        self.attn1.gate.set_structure_value(gate_1_val)
-        self.attn2.gate.set_structure_value(gate_2_val)
-
-        if isinstance(self.ff, FeedForwardWidthGated):
-            gate_3_val = gate_val[:, self.attn1.gate.width + self.attn2.gate.width:-1]
-            self.ff.set_virtual_gate(gate_3_val)
-
-        self.depth_gate.set_structure_value(gate_val[:, -1:])
+            assert arch_vectors['width'][2].shape[1] == self.ff.net[0].gate.width
+            self.ff.net[0].gate.set_structure_value(arch_vectors['width'][2])
 
 
 class Transformer2DModelWidthGated(Transformer2DModel):
@@ -784,7 +593,8 @@
             norm_type: str = "layer_norm",
             norm_elementwise_affine: bool = True,
             attention_type: str = "default",
-            gated_ff: bool = False
+            gated_ff: bool = False,
+            ff_gate_width: int = 32
     ):
         super().__init__(num_attention_heads=num_attention_heads, attention_head_dim=attention_head_dim,
                          in_channels=in_channels, out_channels=out_channels, num_layers=num_layers, dropout=dropout,
@@ -815,7 +625,8 @@
                     norm_type=norm_type,
                     norm_elementwise_affine=norm_elementwise_affine,
                     attention_type=attention_type,
-                    gated_ff=gated_ff
+                    gated_ff=gated_ff,
+                    ff_gate_width=ff_gate_width
                 )
                 for _ in range(num_layers)
             ]
@@ -865,7 +676,8 @@
             norm_type: str = "layer_norm",
             norm_elementwise_affine: bool = True,
             attention_type: str = "default",
-            gated_ff: bool = False
+            gated_ff: bool = False,
+            ff_gate_width: int = 32
     ):
         super().__init__(num_attention_heads=num_attention_heads, attention_head_dim=attention_head_dim,
                          in_channels=in_channels, out_channels=out_channels, num_layers=num_layers, dropout=dropout,
@@ -896,7 +708,8 @@
                     norm_type=norm_type,
                     norm_elementwise_affine=norm_elementwise_affine,
                     attention_type=attention_type,
-                    gated_ff=gated_ff
+                    gated_ff=gated_ff,
+                    ff_gate_width=ff_gate_width
                 )
                 for _ in range(num_layers)
             ]
@@ -1106,16 +919,9 @@
             )
 
         # ########### TODO: Depth gate
-<<<<<<< HEAD
-        output_tensor = ((1 - self.depth_gate.gate_f.unsqueeze(-1).unsqueeze(-1).unsqueeze(-1).expand_as(output)) *
-                         input_hidden_states +
-                         (self.depth_gate.gate_f.unsqueeze(-1).unsqueeze(-1).unsqueeze(-1).expand_as(output)) * output)
-        # output = self.depth_gate(output)
-=======
         assert output.shape == input_hidden_states.shape
         mask = self.depth_gate.gate_f.unsqueeze(-1).unsqueeze(-1).unsqueeze(-1)
         output_tensor = (1 - mask) * input_hidden_states + mask * output
->>>>>>> 135337a6
 
         if not return_dict:
             return (output_tensor,)
@@ -1319,6 +1125,8 @@
             only_cross_attention=False,
             upcast_attention=False,
             attention_type="default",
+            gated_ff: bool = True,
+            ff_gate_width: int = 32
     ):
         super().__init__(in_channels=in_channels, out_channels=out_channels, temb_channels=temb_channels,
                          dropout=dropout, num_layers=num_layers,
@@ -1362,6 +1170,8 @@
                         only_cross_attention=only_cross_attention,
                         upcast_attention=upcast_attention,
                         attention_type=attention_type,
+                        gated_ff=gated_ff,
+                        ff_gate_width=ff_gate_width
                     )
                 )
             else:
@@ -1404,7 +1214,8 @@
             only_cross_attention=False,
             upcast_attention=False,
             attention_type="default",
-            gated_ff: bool = False
+            gated_ff: bool = False,
+            ff_gate_width: int = 32
     ):
         super().__init__(in_channels=in_channels, out_channels=out_channels, temb_channels=temb_channels,
                          dropout=dropout, num_layers=num_layers,
@@ -1449,7 +1260,8 @@
                         only_cross_attention=only_cross_attention,
                         upcast_attention=upcast_attention,
                         attention_type=attention_type,
-                        gated_ff=gated_ff
+                        gated_ff=gated_ff,
+                        ff_gate_width=ff_gate_width
                     )
                 )
             else:
@@ -1494,7 +1306,8 @@
                         only_cross_attention=only_cross_attention,
                         upcast_attention=upcast_attention,
                         attention_type=attention_type,
-                        gated_ff=gated_ff
+                        gated_ff=gated_ff,
+                        ff_gate_width=ff_gate_width
                     )
                 )
             else:
@@ -1601,6 +1414,8 @@
             only_cross_attention=False,
             upcast_attention=False,
             attention_type="default",
+            gated_ff: bool = True,
+            ff_gate_width: int = 32
     ):
         super().__init__(in_channels=in_channels, out_channels=out_channels, prev_output_channel=prev_output_channel,
                          temb_channels=temb_channels, dropout=dropout, num_layers=num_layers,
@@ -1647,6 +1462,8 @@
                         only_cross_attention=only_cross_attention,
                         upcast_attention=upcast_attention,
                         attention_type=attention_type,
+                        gated_ff=gated_ff,
+                        ff_gate_width=ff_gate_width
                     )
                 )
             else:
@@ -1688,7 +1505,8 @@
             only_cross_attention=False,
             upcast_attention=False,
             attention_type="default",
-            gated_ff: bool = False
+            gated_ff: bool = True,
+            ff_gate_width: int = 32
     ):
         super().__init__(in_channels=in_channels, out_channels=out_channels, prev_output_channel=prev_output_channel,
                          temb_channels=temb_channels, dropout=dropout, num_layers=num_layers,
@@ -1736,7 +1554,8 @@
                         only_cross_attention=only_cross_attention,
                         upcast_attention=upcast_attention,
                         attention_type=attention_type,
-                        gated_ff=gated_ff
+                        gated_ff=gated_ff,
+                        ff_gate_width=ff_gate_width
                     )
                 )
             else:
@@ -1783,7 +1602,8 @@
                         only_cross_attention=only_cross_attention,
                         upcast_attention=upcast_attention,
                         attention_type=attention_type,
-                        gated_ff=gated_ff
+                        gated_ff=gated_ff,
+                        ff_gate_width=ff_gate_width
                     )
                 )
             else:
@@ -2177,7 +1997,8 @@
             use_linear_projection: bool = False,
             upcast_attention: bool = False,
             attention_type: str = "default",
-            gated_ff: bool = False
+            gated_ff: bool = False,
+            ff_gate_width: int = 32
     ):
         super().__init__(in_channels=in_channels, temb_channels=temb_channels, dropout=dropout, num_layers=num_layers,
                          transformer_layers_per_block=transformer_layers_per_block, resnet_eps=resnet_eps,
@@ -2219,7 +2040,8 @@
                         use_linear_projection=use_linear_projection,
                         upcast_attention=upcast_attention,
                         attention_type=attention_type,
-                        gated_ff=gated_ff
+                        gated_ff=gated_ff,
+                        ff_gate_width=ff_gate_width
                     )
                 )
             else:
