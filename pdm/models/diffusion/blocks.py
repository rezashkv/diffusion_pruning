--- conflicted
+++ resolved
@@ -289,12 +289,13 @@
         self.structure = {'width': [], 'depth': []}
 
     def forward(self, input_tensor, temb, scale: float = 1.0):
-        assert (self.upsample is None) and (self.downsample is None)  # Depth gate cannot be in the up/down sample blocks.
+        assert (self.upsample is None) and (
+                    self.downsample is None)  # Depth gate cannot be in the up/down sample blocks.
         if self.conv_shortcut is not None:  # We are in the upsample blocks, input is concatenated.
             input_hidden_states = input_tensor.chunk(2, dim=1)[0]
         else:  # We are in the downsample blocks
             input_hidden_states = input_tensor
-        
+
         hidden_states = input_tensor
 
         if self.time_embedding_norm == "ada_group" or self.time_embedding_norm == "spatial":
@@ -370,17 +371,18 @@
             input_tensor = (
                 self.conv_shortcut(input_tensor, scale) if not USE_PEFT_BACKEND else self.conv_shortcut(input_tensor)
             )
-    
+
         # ########### TODO: Depth gate
         # hidden_states = self.depth_gate(hidden_states)
         # output_tensor = (input_tensor + hidden_states) / self.output_scale_factor
         # return output_tensor
         output_tensor = (input_tensor + hidden_states) / self.output_scale_factor
         assert torch.equal(output_tensor.shape, input_hidden_states.shape)
-        output = (1 - self.depth_gate.gate_f.expand_as(input_hidden_states)) * input_hidden_states + (self.depth_gate.gate_f.expand_as(output_tensor)) * output_tensor 
+        output = (1 - self.depth_gate.gate_f.expand_as(input_hidden_states)) * input_hidden_states + (
+            self.depth_gate.gate_f.expand_as(output_tensor)) * output_tensor
         # output = self.depth_gate(output)
         return output
-        
+
     def set_virtual_gate(self, gate_val):
         self.gate.set_structure_value(gate_val[:, :-1])
         self.depth_gate.set_structure_value(gate_val[:, -1:])
@@ -559,7 +561,7 @@
         # attn1
         assert arch_vectors['width'][0].shape[1] == self.attn1.gate.width
         self.attn1.gate.set_structure_value(arch_vectors['width'][0])
-        
+
         # attn2
         assert arch_vectors['width'][1].shape[1] == self.attn2.gate.width
         self.attn2.gate.set_structure_value(arch_vectors['width'][1])
@@ -567,7 +569,7 @@
         # ff
         if self.gated_ff:
             assert len(arch_vectors['width']) == 3
-            assert arch_vectors['width'][2].shape[1] == self.ff.gate.width            
+            assert arch_vectors['width'][2].shape[1] == self.ff.gate.width
             self.ff.gate.set_structure_value(arch_vectors['width'][2])
 
 
@@ -807,7 +809,7 @@
     def set_gate_structure(self, arch_vectors):
         if len(self.transformer_blocks) > 1:
             raise NotImplementedError
-        
+
         assert len(arch_vectors['depth']) == 0
         self.transformer_blocks[0].set_gate_structure(arch_vectors)
 
@@ -1078,7 +1080,8 @@
             )
 
         # ########### TODO: Depth gate
-        output = (1 - self.depth_gate.gate_f.expand_as(output)) * input_hidden_states + (self.depth_gate.gate_f.expand_as(output)) * output 
+        output = (1 - self.depth_gate.gate_f.expand_as(output)) * input_hidden_states + (
+            self.depth_gate.gate_f.expand_as(output)) * output
         # output = self.depth_gate(output)
 
         if not return_dict:
@@ -1102,7 +1105,7 @@
         assert len(arch_vectors['depth']) == 1
         self.depth_gate.set_structure_value(arch_vectors['depth'][0])
         self.transformer_blocks[0].set_gate_structure({'width': arch_vectors['width'], 'depth': []})
-        
+
 
 class DualTransformer2DModelWidthGated(DualTransformer2DModel):
     def __init__(
@@ -1503,7 +1506,7 @@
         width_vectors, depth_vectors = arch_vectors['width'], arch_vectors['depth']
 
         for b in self.resnets:
-            
+
             assert hasattr(b, "get_gate_structure")
             b_structure = b.get_gate_structure()
             assert len(b_structure) == 2
@@ -1515,16 +1518,16 @@
                 if b_structure['depth'][i] == 1:
                     block_vectors['depth'].append(depth_vectors.pop(0))
             b.set_gate_structure(block_vectors)
-            
+
         for b in self.attentions:
-            
+
             assert hasattr(b, "get_gate_structure")
             b_structure = b.get_gate_structure()
             assert len(b_structure) == 2
             block_vectors = {'width': [], 'depth': []}
             for i in range(len(b_structure['width'])):
                 assert b_structure['width'][i] == width_vectors[0].shape[1]
-                block_vectors['width'].append(width_vectors.pop(0))     
+                block_vectors['width'].append(width_vectors.pop(0))
             for i in range(len(b_structure['depth'])):
                 if b_structure['depth'][i] == 1:
                     block_vectors['depth'].append(depth_vectors.pop(0))
@@ -1790,7 +1793,7 @@
         width_vectors, depth_vectors = arch_vectors['width'], arch_vectors['depth']
 
         for b in self.resnets:
-            
+
             assert hasattr(b, "get_gate_structure")
             b_structure = b.get_gate_structure()
             assert len(b_structure) == 2
@@ -1802,16 +1805,16 @@
                 if b_structure['depth'][i] == 1:
                     block_vectors['depth'].append(depth_vectors.pop(0))
             b.set_gate_structure(block_vectors)
-            
+
         for b in self.attentions:
-            
+
             assert hasattr(b, "get_gate_structure")
             b_structure = b.get_gate_structure()
             assert len(b_structure) == 2
             block_vectors = {'width': [], 'depth': []}
             for i in range(len(b_structure['width'])):
                 assert b_structure['width'][i] == width_vectors[0].shape[1]
-                block_vectors['width'].append(width_vectors.pop(0))     
+                block_vectors['width'].append(width_vectors.pop(0))
             for i in range(len(b_structure['depth'])):
                 if b_structure['depth'][i] == 1:
                     block_vectors['depth'].append(depth_vectors.pop(0))
@@ -1942,25 +1945,22 @@
             self.structure = structure
         return self.structure
 
-<<<<<<< HEAD
-    def set_gate_structure(self, arch_vectors):
-
-        width_vectors, depth_vectors = arch_vectors['width'], arch_vectors['depth']
-        for b in self.resnets:
-            assert hasattr(b, "get_gate_structure")
-            b_structure = b.get_gate_structure()
-            assert len(b_structure) == 2
-            block_vectors = {'width': [], 'depth': []}
-            for i in range(len(b_structure['width'])):
-                b_structure['width'][i] == width_vectors[0].shape[1]
-                block_vectors['width'].append(width_vectors.pop(0))
-            for i in range(len(b_structure['depth'])):
-                if b_structure['depth'][i] == 1:
-                    block_vectors['depth'].append(depth_vectors.pop(0))
-            b.set_gate_structure(block_vectors)
-            
-=======
->>>>>>> 86f9fcca
+    # def set_gate_structure(self, arch_vectors):
+    #
+    #     width_vectors, depth_vectors = arch_vectors['width'], arch_vectors['depth']
+    #     for b in self.resnets:
+    #         assert hasattr(b, "get_gate_structure")
+    #         b_structure = b.get_gate_structure()
+    #         assert len(b_structure) == 2
+    #         block_vectors = {'width': [], 'depth': []}
+    #         for i in range(len(b_structure['width'])):
+    #             b_structure['width'][i] == width_vectors[0].shape[1]
+    #             block_vectors['width'].append(width_vectors.pop(0))
+    #         for i in range(len(b_structure['depth'])):
+    #             if b_structure['depth'][i] == 1:
+    #                 block_vectors['depth'].append(depth_vectors.pop(0))
+    #         b.set_gate_structure(block_vectors)
+
 
 class UpBlock2DWidthDepthGated(UpBlock2D):
     def __init__(
@@ -2231,7 +2231,7 @@
         width_vectors, depth_vectors = arch_vectors['width'], arch_vectors['depth']
 
         for b in self.resnets:
-            
+
             assert hasattr(b, "get_gate_structure")
             b_structure = b.get_gate_structure()
             assert len(b_structure) == 2
@@ -2243,16 +2243,16 @@
                 if b_structure['depth'][i] == 1:
                     block_vectors['depth'].append(depth_vectors.pop(0))
             b.set_gate_structure(block_vectors)
-            
+
         for b in self.attentions:
-            
+
             assert hasattr(b, "get_gate_structure")
             b_structure = b.get_gate_structure()
             assert len(b_structure) == 2
             block_vectors = {'width': [], 'depth': []}
             for i in range(len(b_structure['width'])):
                 assert b_structure['width'][i] == width_vectors[0].shape[1]
-                block_vectors['width'].append(width_vectors.pop(0))     
+                block_vectors['width'].append(width_vectors.pop(0))
             for i in range(len(b_structure['depth'])):
                 if b_structure['depth'][i] == 1:
                     block_vectors['depth'].append(depth_vectors.pop(0))
