from typing import Optional, Dict, Any, Union, Tuple

import torch
import torch.nn.functional as F

from diffusers.models import DualTransformer2DModel, Transformer2DModel
from diffusers.models.activations import GEGLU
from diffusers.models.resnet import ResnetBlock2D, Upsample2D, Downsample2D
from diffusers.models.transformer_2d import Transformer2DModelOutput
from torch import nn
from diffusers.configuration_utils import register_to_config

from pdm.models.hypernet.gates import BlockVirtualGate, LinearVirtualGate
from pdm.models.hypernet.gates import DepthGate, WidthGate
from diffusers.models.attention import BasicTransformerBlock, FeedForward
from diffusers.models.unet_2d_blocks import (CrossAttnDownBlock2D, CrossAttnUpBlock2D, DownBlock2D, UpBlock2D,
                                             UNetMidBlock2DCrossAttn)
from diffusers.utils import logging, USE_PEFT_BACKEND
from diffusers.models.attention_processor import AttnProcessor2_0, Attention

logger = logging.get_logger(__name__)  # pylint: disable=invalid-name


class GEGLUGated(GEGLU):
    r"""
    A [variant](https://arxiv.org/abs/2002.05202) of the gated linear unit activation function.

    Parameters:
        dim_in (`int`): The number of channels in the input.
        dim_out (`int`): The number of channels in the output.
    """

    def __init__(self, dim_in: int, dim_out: int):
        super().__init__(dim_in, dim_out)
        # self.gate = LinearVirtualGate(dim_out)
        self.gate = WidthGate(dim_out)

    def forward(self, hidden_states, scale: float = 1.0):
        args = () if USE_PEFT_BACKEND else (scale,)
        hidden_states, gate = self.proj(hidden_states, *args).chunk(2, dim=-1)
        hidden_states, gate = (self.gate(hidden_states), self.gate(gate))
        return hidden_states * self.gelu(gate)


class FeedForwardWidthGated(FeedForward):
    r"""
     A Gated feed-forward layer.

     Parameters:
         dim (`int`): The number of channels in the input.
         dim_out (`int`, *optional*): The number of channels in the output. If not given, defaults to `dim`.
         mult (`int`, *optional*, defaults to 4): The multiplier to use for the hidden dimension.
         dropout (`float`, *optional*, defaults to 0.0): The dropout probability to use.
         activation_fn (`str`, *optional*, defaults to `"geglu"`): Activation function to be used in feed-forward.
         final_dropout (`bool` *optional*, defaults to False): Apply a final dropout.
     """

    def __init__(
            self,
            dim: int,
            dim_out: Optional[int] = None,
            mult: int = 4,
            dropout: float = 0.0,
            activation_fn: str = "geglu",
            final_dropout: bool = False,
    ):
        super().__init__(dim, dim_out, mult, dropout, activation_fn, final_dropout)
        inner_dim = int(dim * mult)

        if activation_fn == "geglu":
            act_fn = GEGLUGated(dim, inner_dim)
            self.net[0] = act_fn

    def set_virtual_gate(self, gate_val):
        self.net[0].gate.set_structure_value(gate_val)

    def get_gate_structure(self):
        return {"width": [self.net[0].gate.width]}


class HeadGatedAttnProcessor2(AttnProcessor2_0):
    def __init__(self):
        super().__init__()

    def __call__(
            self,
            attn: Attention,
            hidden_states: torch.FloatTensor,
            encoder_hidden_states: Optional[torch.FloatTensor] = None,
            attention_mask: Optional[torch.FloatTensor] = None,
            temb: Optional[torch.FloatTensor] = None,
            scale: float = 1.0,
    ) -> torch.FloatTensor:
        residual = hidden_states

        if attn.spatial_norm is not None:
            hidden_states = attn.spatial_norm(hidden_states, temb)

        input_ndim = hidden_states.ndim

        if input_ndim == 4:
            batch_size, channel, height, width = hidden_states.shape
            hidden_states = hidden_states.view(batch_size, channel, height * width).transpose(1, 2)

        batch_size, sequence_length, _ = (
            hidden_states.shape if encoder_hidden_states is None else encoder_hidden_states.shape
        )

        if attention_mask is not None:
            attention_mask = attn.prepare_attention_mask(attention_mask, sequence_length, batch_size)
            # scaled_dot_product_attention expects attention_mask shape to be
            # (batch, heads, source_length, target_length)
            attention_mask = attention_mask.view(batch_size, attn.heads, -1, attention_mask.shape[-1])

        if attn.group_norm is not None:
            hidden_states = attn.group_norm(hidden_states.transpose(1, 2)).transpose(1, 2)

        args = () if USE_PEFT_BACKEND else (scale,)
        query = attn.to_q(hidden_states, *args)

        if encoder_hidden_states is None:
            encoder_hidden_states = hidden_states
        elif attn.norm_cross:
            encoder_hidden_states = attn.norm_encoder_hidden_states(encoder_hidden_states)

        key = (
            attn.to_k(encoder_hidden_states, scale=scale) if not USE_PEFT_BACKEND else attn.to_k(encoder_hidden_states)
        )
        value = (
            attn.to_v(encoder_hidden_states, scale=scale) if not USE_PEFT_BACKEND else attn.to_v(encoder_hidden_states)
        )

        inner_dim = key.shape[-1]
        head_dim = inner_dim // attn.heads

        query = query.view(batch_size, -1, attn.heads, head_dim).transpose(1, 2)

        key = key.view(batch_size, -1, attn.heads, head_dim).transpose(1, 2)
        value = value.view(batch_size, -1, attn.heads, head_dim).transpose(1, 2)

        # ########## Apply Width Gate
        assert key.shape[1] == attn.gate.gate_f.shape[1]
        mask = attn.gate.gate_f.unsqueeze(-1).unsqueeze(-1)
        query = query * mask
        key = key * mask
        value = value * mask
        # query = attn.gate(query)
        # key = attn.gate(key)
        # value = attn.gate(value)

        # the output of sdp = (batch, num_heads, seq_len, head_dim)
        hidden_states = F.scaled_dot_product_attention(
            query, key, value, attn_mask=attention_mask, dropout_p=0.0, is_causal=False
        )

        hidden_states = hidden_states.transpose(1, 2).reshape(batch_size, -1, attn.heads * head_dim)
        hidden_states = hidden_states.to(query.dtype)

        # linear proj
        hidden_states = (
            attn.to_out[0](hidden_states, scale=scale) if not USE_PEFT_BACKEND else attn.to_out[0](hidden_states)
        )
        # dropout
        hidden_states = attn.to_out[1](hidden_states)

        if input_ndim == 4:
            hidden_states = hidden_states.transpose(-1, -2).reshape(batch_size, channel, height, width)

        if attn.residual_connection:
            hidden_states = hidden_states + residual

        hidden_states = hidden_states / attn.rescale_output_factor

        return hidden_states


class ResnetBlock2DWidthGated(ResnetBlock2D):
    def __init__(self, is_input_concatenated=False, *args, **kwargs):
        # extract gate_flag from kwargs
        super().__init__(*args, **kwargs)
        # self.gate = BlockVirtualGate(self.norm1.num_groups)
        self.gate = WidthGate(self.norm1.num_groups)
        self.is_input_concatenated = is_input_concatenated
        self.structure = {'width': [], 'depth': []}

    def forward(self, input_tensor, temb, scale: float = 1.0):
        hidden_states = input_tensor

        if self.time_embedding_norm == "ada_group" or self.time_embedding_norm == "spatial":
            hidden_states = self.norm1(hidden_states, temb)
        else:
            hidden_states = self.norm1(hidden_states)

        hidden_states = self.nonlinearity(hidden_states)

        if self.upsample is not None:
            # upsample_nearest_nhwc fails with large batch sizes. see https://github.com/huggingface/diffusers/issues/984
            if hidden_states.shape[0] >= 64:
                input_tensor = input_tensor.contiguous()
                hidden_states = hidden_states.contiguous()
            input_tensor = (
                self.upsample(input_tensor, scale=scale)
                if isinstance(self.upsample, Upsample2D)
                else self.upsample(input_tensor)
            )
            hidden_states = (
                self.upsample(hidden_states, scale=scale)
                if isinstance(self.upsample, Upsample2D)
                else self.upsample(hidden_states)
            )
        elif self.downsample is not None:
            input_tensor = (
                self.downsample(input_tensor, scale=scale)
                if isinstance(self.downsample, Downsample2D)
                else self.downsample(input_tensor)
            )
            hidden_states = (
                self.downsample(hidden_states, scale=scale)
                if isinstance(self.downsample, Downsample2D)
                else self.downsample(hidden_states)
            )

        hidden_states = self.conv1(hidden_states, scale) if not USE_PEFT_BACKEND else self.conv1(hidden_states)

        if self.time_emb_proj is not None:
            if not self.skip_time_act:
                temb = self.nonlinearity(temb)
            temb = (
                self.time_emb_proj(temb, scale)[:, :, None, None]
                if not USE_PEFT_BACKEND
                else self.time_emb_proj(temb)[:, :, None, None]
            )

        if temb is not None and self.time_embedding_norm == "default":
            hidden_states = hidden_states + temb

        # DO it here or after norm2?
        assert self.norm2.num_groups == self.gate.gate_f.shape[1]
        num_repeat = int(hidden_states.shape[1] / self.norm2.num_groups)
        mask = torch.repeat_interleave(self.gate.gate_f, repeats=num_repeat, dim=1).unsqueeze(-1).unsqueeze(-1)
        hidden_states = hidden_states * mask
        # hidden_states = self.gate(hidden_states)

        if self.time_embedding_norm == "ada_group" or self.time_embedding_norm == "spatial":
            hidden_states = self.norm2(hidden_states, temb)
        else:
            hidden_states = self.norm2(hidden_states)

        if temb is not None and self.time_embedding_norm == "scale_shift":
            scale, shift = torch.chunk(temb, 2, dim=1)
            hidden_states = hidden_states * (1 + scale) + shift

        hidden_states = self.nonlinearity(hidden_states)

        hidden_states = self.dropout(hidden_states)
        hidden_states = self.conv2(hidden_states, scale) if not USE_PEFT_BACKEND else self.conv2(hidden_states)

        if self.conv_shortcut is not None:
            input_tensor = (
                self.conv_shortcut(input_tensor, scale) if not USE_PEFT_BACKEND else self.conv_shortcut(input_tensor)
            )

        output_tensor = (input_tensor + hidden_states) / self.output_scale_factor

        return output_tensor

    def set_virtual_gate(self, gate_val):
        self.gate.set_structure_value(gate_val)

    def get_gate_structure(self):
        if self.structure["width"] == []:
            self.structure = {"width": [self.gate.width], "depth": [0]}
        return self.structure

    def set_gate_structure(self, arch_vectors):
        assert len(arch_vectors['depth']) == 0
        assert len(arch_vectors['width']) == 1
        assert arch_vectors['width'][0].shape[1] == self.gate.width
        self.gate.set_structure_value(arch_vectors['width'][0])


class ResnetBlock2DWidthDepthGated(ResnetBlock2D):
    def __init__(self, is_input_concatenated=False, *args, **kwargs):
        # extract gate_flag from kwargs
        super().__init__(*args, **kwargs)
        # self.gate = BlockVirtualGate(self.norm1.num_groups)
        # self.depth_gate = BlockVirtualGate(1)
        self.gate = WidthGate(self.norm1.num_groups)
        self.depth_gate = DepthGate(1)
        self.is_input_concatenated = is_input_concatenated
        self.structure = {'width': [], 'depth': []}

    def forward(self, input_tensor, temb, scale: float = 1.0):
<<<<<<< HEAD
        assert (self.upsample is None) and (self.downsample is None) # Depth gate cannot be in the up/down sample blocks.
        if self.is_input_concatenated:  # We are in the upsample blocks, input is concatenated.
            input_hidden_states = input_tensor.chunk(2, dim=1)[0]  # [0] because the forward pass is hidden_states = torch.cat([hidden_states, res_hidden_states], dim=1) 
            # in here: https://github.com/huggingface/diffusers/blob/acd926f4f208e4cf12be69315787c450da48913b/src/diffusers/models/unet_2d_blocks.py#L2324
             
=======
        assert (self.upsample is None) and (
                    self.downsample is None)  # Depth gate cannot be in the up/down sample blocks.
        if self.conv_shortcut is not None:  # We are in the upsample blocks, input is concatenated.
            input_hidden_states = input_tensor.chunk(2, dim=1)[0]
>>>>>>> 912f7763
        else:  # We are in the downsample blocks
            input_hidden_states = input_tensor

        hidden_states = input_tensor

        if self.time_embedding_norm == "ada_group" or self.time_embedding_norm == "spatial":
            hidden_states = self.norm1(hidden_states, temb)
        else:
            hidden_states = self.norm1(hidden_states)

        hidden_states = self.nonlinearity(hidden_states)

        if self.upsample is not None:
            # upsample_nearest_nhwc fails with large batch sizes. see https://github.com/huggingface/diffusers/issues/984
            if hidden_states.shape[0] >= 64:
                input_tensor = input_tensor.contiguous()
                hidden_states = hidden_states.contiguous()
            input_tensor = (
                self.upsample(input_tensor, scale=scale)
                if isinstance(self.upsample, Upsample2D)
                else self.upsample(input_tensor)
            )
            hidden_states = (
                self.upsample(hidden_states, scale=scale)
                if isinstance(self.upsample, Upsample2D)
                else self.upsample(hidden_states)
            )
        elif self.downsample is not None:
            input_tensor = (
                self.downsample(input_tensor, scale=scale)
                if isinstance(self.downsample, Downsample2D)
                else self.downsample(input_tensor)
            )
            hidden_states = (
                self.downsample(hidden_states, scale=scale)
                if isinstance(self.downsample, Downsample2D)
                else self.downsample(hidden_states)
            )

        hidden_states = self.conv1(hidden_states, scale) if not USE_PEFT_BACKEND else self.conv1(hidden_states)

        if self.time_emb_proj is not None:
            if not self.skip_time_act:
                temb = self.nonlinearity(temb)
            temb = (
                self.time_emb_proj(temb, scale)[:, :, None, None]
                if not USE_PEFT_BACKEND
                else self.time_emb_proj(temb)[:, :, None, None]
            )

        if temb is not None and self.time_embedding_norm == "default":
            hidden_states = hidden_states + temb

        # DO it here or after norm2?
        assert self.norm2.num_groups == self.gate.gate_f.shape[1]
        num_repeat = int(hidden_states.shape[1] / self.norm2.num_groups)
        mask = torch.repeat_interleave(self.gate.gate_f, repeats=num_repeat, dim=1).unsqueeze(-1).unsqueeze(-1)
        hidden_states = hidden_states * mask
        # hidden_states = self.gate(hidden_states)

        if self.time_embedding_norm == "ada_group" or self.time_embedding_norm == "spatial":
            hidden_states = self.norm2(hidden_states, temb)
        else:
            hidden_states = self.norm2(hidden_states)

        if temb is not None and self.time_embedding_norm == "scale_shift":
            scale, shift = torch.chunk(temb, 2, dim=1)
            hidden_states = hidden_states * (1 + scale) + shift

        hidden_states = self.nonlinearity(hidden_states)

        hidden_states = self.dropout(hidden_states)
        hidden_states = self.conv2(hidden_states, scale) if not USE_PEFT_BACKEND else self.conv2(hidden_states)

        if self.conv_shortcut is not None:
            input_tensor = (
                self.conv_shortcut(input_tensor, scale) if not USE_PEFT_BACKEND else self.conv_shortcut(input_tensor)
            )

        # ########### TODO: Depth gate
        # hidden_states = self.depth_gate(hidden_states)
        # output_tensor = (input_tensor + hidden_states) / self.output_scale_factor
        # return output_tensor
        
        output_tensor = (input_tensor + hidden_states) / self.output_scale_factor
<<<<<<< HEAD
        assert output_tensor.shape == input_hidden_states.shape
        mask = self.depth_gate.gate_f.unsqueeze(-1).unsqueeze(-1).unsqueeze(-1)
        output = (1 - mask) * input_hidden_states + mask * output_tensor 
=======
        assert torch.equal(output_tensor.shape, input_hidden_states.shape)
        output = (1 - self.depth_gate.gate_f.expand_as(input_hidden_states)) * input_hidden_states + (
            self.depth_gate.gate_f.expand_as(output_tensor)) * output_tensor
        # output = self.depth_gate(output)
>>>>>>> 912f7763
        return output

    def set_virtual_gate(self, gate_val):
        self.gate.set_structure_value(gate_val[:, :-1])
        self.depth_gate.set_structure_value(gate_val[:, -1:])

    def get_gate_structure(self):
        if self.structure["width"] == []:
            self.structure = {"depth": [self.depth_gate.width], "width": [self.gate.width]}
        return self.structure

    def set_gate_structure(self, arch_vectors):
        assert len(arch_vectors['depth']) == 1
        assert len(arch_vectors['width']) == 1
        assert arch_vectors['width'][0].shape[1] == self.gate.width
        self.gate.set_structure_value(arch_vectors['width'][0])
        self.depth_gate.set_structure_value(arch_vectors['depth'][0])


class BasicTransformerBlockWidthGated(BasicTransformerBlock):
    def __init__(
            self,
            dim: int,
            num_attention_heads: int,
            attention_head_dim: int,
            dropout=0.0,
            cross_attention_dim: Optional[int] = None,
            activation_fn: str = "geglu",
            num_embeds_ada_norm: Optional[int] = None,
            attention_bias: bool = False,
            only_cross_attention: bool = False,
            double_self_attention: bool = False,
            upcast_attention: bool = False,
            norm_elementwise_affine: bool = True,
            norm_type: str = "layer_norm",
            final_dropout: bool = False,
            attention_type: str = "default",
            gated_ff: bool = False,
    ):
        super().__init__(dim, num_attention_heads, attention_head_dim, dropout, cross_attention_dim, activation_fn,
                         num_embeds_ada_norm, attention_bias, only_cross_attention, double_self_attention,
                         upcast_attention, norm_elementwise_affine, norm_type, final_dropout, attention_type)

        self.num_attention_heads = num_attention_heads
        self.attention_head_dim = attention_head_dim
        # gate1 = BlockVirtualGate(self.num_attention_heads)
        gate1 = WidthGate(self.num_attention_heads)

        if self.attn1 is not None:
            self.attn1.set_processor(HeadGatedAttnProcessor2())
            self.attn1.gate = gate1

        # gate2 = BlockVirtualGate(self.num_attention_heads)
        gate2 = WidthGate(self.num_attention_heads)
        if self.attn2 is not None:
            self.attn2.set_processor(HeadGatedAttnProcessor2())
            self.attn2.gate = gate2

        self.gated_ff = gated_ff
        if gated_ff:
            self.ff = FeedForwardWidthGated(dim, dropout=dropout, activation_fn=activation_fn,
                                            final_dropout=final_dropout)
        else:
            self.ff = FeedForward(dim, dropout=dropout, activation_fn=activation_fn, final_dropout=final_dropout)

        self.structure = {'width': [], 'depth': []}

    def forward(
            self,
            hidden_states: torch.FloatTensor,
            attention_mask: Optional[torch.FloatTensor] = None,
            encoder_hidden_states: Optional[torch.FloatTensor] = None,
            encoder_attention_mask: Optional[torch.FloatTensor] = None,
            timestep: Optional[torch.LongTensor] = None,
            cross_attention_kwargs: Dict[str, Any] = None,
            class_labels: Optional[torch.LongTensor] = None,
    ):
        # Notice that normalization is always applied before the real computation in the following blocks.
        # 0. Self-Attention
        if self.use_ada_layer_norm:
            norm_hidden_states = self.norm1(hidden_states, timestep)
        elif self.use_ada_layer_norm_zero:
            norm_hidden_states, gate_msa, shift_mlp, scale_mlp, gate_mlp = self.norm1(
                hidden_states, timestep, class_labels, hidden_dtype=hidden_states.dtype
            )
        else:
            norm_hidden_states = self.norm1(hidden_states)

        # 1. Retrieve lora scale.
        lora_scale = cross_attention_kwargs.get("scale", 1.0) if cross_attention_kwargs is not None else 1.0

        # 2. Prepare GLIGEN inputs
        cross_attention_kwargs = cross_attention_kwargs.copy() if cross_attention_kwargs is not None else {}
        gligen_kwargs = cross_attention_kwargs.pop("gligen", None)

        attn_output = self.attn1(
            norm_hidden_states,
            encoder_hidden_states=encoder_hidden_states if self.only_cross_attention else None,
            attention_mask=attention_mask,
            **cross_attention_kwargs,
        )
        if self.use_ada_layer_norm_zero:
            attn_output = gate_msa.unsqueeze(1) * attn_output
        hidden_states = attn_output + hidden_states

        # 2.5 GLIGEN Control
        if gligen_kwargs is not None:
            hidden_states = self.fuser(hidden_states, gligen_kwargs["objs"])
        # 2.5 ends

        # 3. Cross-Attention
        if self.attn2 is not None:
            norm_hidden_states = (
                self.norm2(hidden_states, timestep) if self.use_ada_layer_norm else self.norm2(hidden_states)
            )

            attn_output = self.attn2(
                norm_hidden_states,
                encoder_hidden_states=encoder_hidden_states,
                attention_mask=encoder_attention_mask,
                **cross_attention_kwargs,
            )
            hidden_states = attn_output + hidden_states

        # 4. Feed-forward
        norm_hidden_states = self.norm3(hidden_states)

        if self.use_ada_layer_norm_zero:
            norm_hidden_states = norm_hidden_states * (1 + scale_mlp[:, None]) + shift_mlp[:, None]

        if self._chunk_size is not None:
            # "feed_forward_chunk_size" can be used to save memory
            if norm_hidden_states.shape[self._chunk_dim] % self._chunk_size != 0:
                raise ValueError(
                    f"`hidden_states` dimension to be chunked: {norm_hidden_states.shape[self._chunk_dim]} has to be divisible by chunk size: {self._chunk_size}. Make sure to set an appropriate `chunk_size` when calling `unet.enable_forward_chunking`."
                )

            num_chunks = norm_hidden_states.shape[self._chunk_dim] // self._chunk_size
            ff_output = torch.cat(
                [
                    self.ff(hid_slice, scale=lora_scale)
                    for hid_slice in norm_hidden_states.chunk(num_chunks, dim=self._chunk_dim)
                ],
                dim=self._chunk_dim,
            )
        else:
            ff_output = self.ff(norm_hidden_states, scale=lora_scale)

        if self.use_ada_layer_norm_zero:
            ff_output = gate_mlp.unsqueeze(1) * ff_output

        hidden_states = ff_output + hidden_states

        return hidden_states

    def get_gate_structure(self):
        if len(self.structure['width']) == 0:
            self.structure['width'] = [self.attn1.gate.width, self.attn2.gate.width]
            if isinstance(self.ff, FeedForwardWidthGated):
                self.structure['width'].append(self.ff.get_gate_structure()['width'])
            self.structure['depth'] = [0]
        return self.structure

    def set_virtual_gate(self, gate_val):
        gate_1_val = gate_val[:, :self.attn1.gate.width]
        gate_2_val = gate_val[:, self.attn1.gate.width:self.attn1.gate.width + self.attn2.gate.width]
        self.attn1.gate.set_structure_value(gate_1_val)
        self.attn2.gate.set_structure_value(gate_2_val)

        if isinstance(self.ff, FeedForwardWidthGated):
            gate_3_val = gate_val[:, self.attn1.gate.width + self.attn2.gate.width:-1]
            self.ff.set_virtual_gate(gate_3_val)

    def set_gate_structure(self, arch_vectors):
        assert len(arch_vectors['depth']) == 0
        assert len(arch_vectors['width']) >= 2

        # attn1
        assert arch_vectors['width'][0].shape[1] == self.attn1.gate.width
        self.attn1.gate.set_structure_value(arch_vectors['width'][0])

        # attn2
        assert arch_vectors['width'][1].shape[1] == self.attn2.gate.width
        self.attn2.gate.set_structure_value(arch_vectors['width'][1])

        # ff
        if self.gated_ff:
            assert len(arch_vectors['width']) == 3
            assert arch_vectors['width'][2].shape[1] == self.ff.gate.width
            self.ff.gate.set_structure_value(arch_vectors['width'][2])


class BasicTransformerBlockWidthDepthGated(BasicTransformerBlock):
    def __init__(
            self,
            dim: int,
            num_attention_heads: int,
            attention_head_dim: int,
            dropout=0.0,
            cross_attention_dim: Optional[int] = None,
            activation_fn: str = "geglu",
            num_embeds_ada_norm: Optional[int] = None,
            attention_bias: bool = False,
            only_cross_attention: bool = False,
            double_self_attention: bool = False,
            upcast_attention: bool = False,
            norm_elementwise_affine: bool = True,
            norm_type: str = "layer_norm",
            final_dropout: bool = False,
            attention_type: str = "default",
            gated_ff: bool = False,
    ):
        super().__init__(dim, num_attention_heads, attention_head_dim, dropout, cross_attention_dim, activation_fn,
                         num_embeds_ada_norm, attention_bias, only_cross_attention, double_self_attention,
                         upcast_attention, norm_elementwise_affine, norm_type, final_dropout, attention_type)
        self.num_attention_heads = num_attention_heads
        self.attention_head_dim = attention_head_dim

        # gate1 = BlockVirtualGate(self.num_attention_heads)
        gate1 = WidthGate(self.num_attention_heads)
        if self.attn1 is not None:
            self.attn1.set_processor(HeadGatedAttnProcessor2())
            self.attn1.gate = gate1

        # gate2 = BlockVirtualGate(self.num_attention_heads)
        gate2 = WidthGate(self.num_attention_heads)
        if self.attn2 is not None:
            self.attn2.set_processor(HeadGatedAttnProcessor2())
            self.attn2.gate = gate2
        if gated_ff:
            self.ff = FeedForwardWidthGated(dim, dropout=dropout, activation_fn=activation_fn,
                                            final_dropout=final_dropout)
        else:
            self.ff = FeedForward(dim, dropout=dropout, activation_fn=activation_fn, final_dropout=final_dropout)

        # self.depth_gate = DepthGate(1)

    def forward(
            self,
            hidden_states: torch.FloatTensor,
            attention_mask: Optional[torch.FloatTensor] = None,
            encoder_hidden_states: Optional[torch.FloatTensor] = None,
            encoder_attention_mask: Optional[torch.FloatTensor] = None,
            timestep: Optional[torch.LongTensor] = None,
            cross_attention_kwargs: Dict[str, Any] = None,
            class_labels: Optional[torch.LongTensor] = None,
    ):
        # Notice that normalization is always applied before the real computation in the following blocks.
        # 0. Self-Attention
        if self.use_ada_layer_norm:
            norm_hidden_states = self.norm1(hidden_states, timestep)
        elif self.use_ada_layer_norm_zero:
            norm_hidden_states, gate_msa, shift_mlp, scale_mlp, gate_mlp = self.norm1(
                hidden_states, timestep, class_labels, hidden_dtype=hidden_states.dtype
            )
        else:
            norm_hidden_states = self.norm1(hidden_states)

        # 1. Retrieve lora scale.
        lora_scale = cross_attention_kwargs.get("scale", 1.0) if cross_attention_kwargs is not None else 1.0

        # 2. Prepare GLIGEN inputs
        cross_attention_kwargs = cross_attention_kwargs.copy() if cross_attention_kwargs is not None else {}
        gligen_kwargs = cross_attention_kwargs.pop("gligen", None)

        attn_output = self.attn1(
            norm_hidden_states,
            encoder_hidden_states=encoder_hidden_states if self.only_cross_attention else None,
            attention_mask=attention_mask,
            **cross_attention_kwargs,
        )
        if self.use_ada_layer_norm_zero:
            attn_output = gate_msa.unsqueeze(1) * attn_output

        # attn_output = self.depth_gate(attn_output)

        hidden_states = attn_output + hidden_states

        # 2.5 GLIGEN Control
        if gligen_kwargs is not None:
            hidden_states = self.fuser(hidden_states, gligen_kwargs["objs"])
        # 2.5 ends

        # 3. Cross-Attention
        if self.attn2 is not None:
            norm_hidden_states = (
                self.norm2(hidden_states, timestep) if self.use_ada_layer_norm else self.norm2(hidden_states)
            )

            attn_output = self.attn2(
                norm_hidden_states,
                encoder_hidden_states=encoder_hidden_states,
                attention_mask=encoder_attention_mask,
                **cross_attention_kwargs,
            )

            # attn_output = self.depth_gate(attn_output)
            hidden_states = attn_output + hidden_states

        # 4. Feed-forward
        norm_hidden_states = self.norm3(hidden_states)

        if self.use_ada_layer_norm_zero:
            norm_hidden_states = norm_hidden_states * (1 + scale_mlp[:, None]) + shift_mlp[:, None]

        if self._chunk_size is not None:
            # "feed_forward_chunk_size" can be used to save memory
            if norm_hidden_states.shape[self._chunk_dim] % self._chunk_size != 0:
                raise ValueError(
                    f"`hidden_states` dimension to be chunked: {norm_hidden_states.shape[self._chunk_dim]} has to be divisible by chunk size: {self._chunk_size}. Make sure to set an appropriate `chunk_size` when calling `unet.enable_forward_chunking`."
                )

            num_chunks = norm_hidden_states.shape[self._chunk_dim] // self._chunk_size
            ff_output = torch.cat(
                [
                    self.ff(hid_slice, scale=lora_scale)
                    for hid_slice in norm_hidden_states.chunk(num_chunks, dim=self._chunk_dim)
                ],
                dim=self._chunk_dim,
            )
        else:
            ff_output = self.ff(norm_hidden_states, scale=lora_scale)

        if self.use_ada_layer_norm_zero:
            ff_output = gate_mlp.unsqueeze(1) * ff_output

        # ff_output = self.depth_gate(ff_output)
        hidden_states = ff_output + hidden_states

        # hidden_states = self.depth_gate(hidden_states)
        return hidden_states

    def get_gate_structure(self):
        width = [self.attn1.gate.width, self.attn2.gate.width]
        if isinstance(self.ff, FeedForwardWidthGated):
            width.append(self.ff.get_gate_structure())
        depth = self.depth_gate.width
        return {"width": width, "depth": [depth]}

    def set_virtual_gate(self, gate_val):
        gate_1_val = gate_val[:, :self.attn1.gate.width]
        gate_2_val = gate_val[:, self.attn1.gate.width:self.attn1.gate.width + self.attn2.gate.width]
        self.attn1.gate.set_structure_value(gate_1_val)
        self.attn2.gate.set_structure_value(gate_2_val)

        if isinstance(self.ff, FeedForwardWidthGated):
            gate_3_val = gate_val[:, self.attn1.gate.width + self.attn2.gate.width:-1]
            self.ff.set_virtual_gate(gate_3_val)

        self.depth_gate.set_structure_value(gate_val[:, -1:])


class Transformer2DModelWidthGated(Transformer2DModel):
    @register_to_config
    def __init__(
            self,
            num_attention_heads: int = 16,
            attention_head_dim: int = 88,
            in_channels: Optional[int] = None,
            out_channels: Optional[int] = None,
            num_layers: int = 1,
            dropout: float = 0.0,
            norm_num_groups: int = 32,
            cross_attention_dim: Optional[int] = None,
            attention_bias: bool = False,
            sample_size: Optional[int] = None,
            num_vector_embeds: Optional[int] = None,
            patch_size: Optional[int] = None,
            activation_fn: str = "geglu",
            num_embeds_ada_norm: Optional[int] = None,
            use_linear_projection: bool = False,
            only_cross_attention: bool = False,
            double_self_attention: bool = False,
            upcast_attention: bool = False,
            norm_type: str = "layer_norm",
            norm_elementwise_affine: bool = True,
            attention_type: str = "default",
            gated_ff: bool = False
    ):
        super().__init__(num_attention_heads=num_attention_heads, attention_head_dim=attention_head_dim,
                         in_channels=in_channels, out_channels=out_channels, num_layers=num_layers, dropout=dropout,
                         norm_num_groups=norm_num_groups, cross_attention_dim=cross_attention_dim,
                         attention_bias=attention_bias, sample_size=sample_size, num_vector_embeds=num_vector_embeds,
                         patch_size=patch_size, activation_fn=activation_fn,
                         num_embeds_ada_norm=num_embeds_ada_norm, use_linear_projection=use_linear_projection,
                         only_cross_attention=only_cross_attention, double_self_attention=double_self_attention,
                         upcast_attention=upcast_attention, norm_type=norm_type,
                         norm_elementwise_affine=norm_elementwise_affine, attention_type=attention_type)

        inner_dim = num_attention_heads * attention_head_dim

        self.transformer_blocks = nn.ModuleList(
            [
                BasicTransformerBlockWidthGated(
                    inner_dim,
                    num_attention_heads,
                    attention_head_dim,
                    dropout=dropout,
                    cross_attention_dim=cross_attention_dim,
                    activation_fn=activation_fn,
                    num_embeds_ada_norm=num_embeds_ada_norm,
                    attention_bias=attention_bias,
                    only_cross_attention=only_cross_attention,
                    double_self_attention=double_self_attention,
                    upcast_attention=upcast_attention,
                    norm_type=norm_type,
                    norm_elementwise_affine=norm_elementwise_affine,
                    attention_type=attention_type,
                    gated_ff=gated_ff
                )
                for _ in range(num_layers)
            ]
        )
        self.structure = {'width': [], 'depth': []}

    def get_gate_structure(self):
        if len(self.structure['width']) == 0:
            for tb in self.transformer_blocks:
                tb_structure = tb.get_gate_structure()
                # assert len(tb_structure) == 1
                self.structure['width'] = self.structure['width'] + tb_structure['width']
                # self.structure['width'].append(tb_structure['width'])
            self.structure['depth'] = [0]
        return self.structure

    def set_gate_structure(self, arch_vectors):
        if len(self.transformer_blocks) > 1:
            raise NotImplementedError

        assert len(arch_vectors['depth']) == 0
        self.transformer_blocks[0].set_gate_structure(arch_vectors)


class Transformer2DModelWidthDepthGated(Transformer2DModel):
    @register_to_config
    def __init__(
            self,
            num_attention_heads: int = 16,
            attention_head_dim: int = 88,
            in_channels: Optional[int] = None,
            out_channels: Optional[int] = None,
            num_layers: int = 1,
            dropout: float = 0.0,
            norm_num_groups: int = 32,
            cross_attention_dim: Optional[int] = None,
            attention_bias: bool = False,
            sample_size: Optional[int] = None,
            num_vector_embeds: Optional[int] = None,
            patch_size: Optional[int] = None,
            activation_fn: str = "geglu",
            num_embeds_ada_norm: Optional[int] = None,
            use_linear_projection: bool = False,
            only_cross_attention: bool = False,
            double_self_attention: bool = False,
            upcast_attention: bool = False,
            norm_type: str = "layer_norm",
            norm_elementwise_affine: bool = True,
            attention_type: str = "default",
            gated_ff: bool = False
    ):
        super().__init__(num_attention_heads=num_attention_heads, attention_head_dim=attention_head_dim,
                         in_channels=in_channels, out_channels=out_channels, num_layers=num_layers, dropout=dropout,
                         norm_num_groups=norm_num_groups, cross_attention_dim=cross_attention_dim,
                         attention_bias=attention_bias, sample_size=sample_size, num_vector_embeds=num_vector_embeds,
                         patch_size=patch_size, activation_fn=activation_fn,
                         num_embeds_ada_norm=num_embeds_ada_norm, use_linear_projection=use_linear_projection,
                         only_cross_attention=only_cross_attention, double_self_attention=double_self_attention,
                         upcast_attention=upcast_attention, norm_type=norm_type,
                         norm_elementwise_affine=norm_elementwise_affine, attention_type=attention_type)

        inner_dim = num_attention_heads * attention_head_dim

        self.transformer_blocks = nn.ModuleList(
            [
                BasicTransformerBlockWidthGated(
                    inner_dim,
                    num_attention_heads,
                    attention_head_dim,
                    dropout=dropout,
                    cross_attention_dim=cross_attention_dim,
                    activation_fn=activation_fn,
                    num_embeds_ada_norm=num_embeds_ada_norm,
                    attention_bias=attention_bias,
                    only_cross_attention=only_cross_attention,
                    double_self_attention=double_self_attention,
                    upcast_attention=upcast_attention,
                    norm_type=norm_type,
                    norm_elementwise_affine=norm_elementwise_affine,
                    attention_type=attention_type,
                    gated_ff=gated_ff
                )
                for _ in range(num_layers)
            ]
        )

        self.depth_gate = DepthGate(1)
        self.structure = {'width': [], 'depth': []}

    def forward(
            self,
            hidden_states: torch.Tensor,
            encoder_hidden_states: Optional[torch.Tensor] = None,
            timestep: Optional[torch.LongTensor] = None,
            added_cond_kwargs: Dict[str, torch.Tensor] = None,
            class_labels: Optional[torch.LongTensor] = None,
            cross_attention_kwargs: Dict[str, Any] = None,
            attention_mask: Optional[torch.Tensor] = None,
            encoder_attention_mask: Optional[torch.Tensor] = None,
            return_dict: bool = True,
    ):
        """
        The [`Transformer2DModel`] forward method.

        Args:
            hidden_states (`torch.LongTensor` of shape `(batch size, num latent pixels)` if discrete, `torch.FloatTensor` of shape `(batch size, channel, height, width)` if continuous):
                Input `hidden_states`.
            encoder_hidden_states ( `torch.FloatTensor` of shape `(batch size, sequence len, embed dims)`, *optional*):
                Conditional embeddings for cross attention layer. If not given, cross-attention defaults to
                self-attention.
            timestep ( `torch.LongTensor`, *optional*):
                Used to indicate denoising step. Optional timestep to be applied as an embedding in `AdaLayerNorm`.
            class_labels ( `torch.LongTensor` of shape `(batch size, num classes)`, *optional*):
                Used to indicate class labels conditioning. Optional class labels to be applied as an embedding in
                `AdaLayerZeroNorm`.
            cross_attention_kwargs ( `Dict[str, Any]`, *optional*):
                A kwargs dictionary that if specified is passed along to the `AttentionProcessor` as defined under
                `self.processor` in
                [diffusers.models.attention_processor](https://github.com/huggingface/diffusers/blob/main/src/diffusers/models/attention_processor.py).
            attention_mask ( `torch.Tensor`, *optional*):
                An attention mask of shape `(batch, key_tokens)` is applied to `encoder_hidden_states`. If `1` the mask
                is kept, otherwise if `0` it is discarded. Mask will be converted into a bias, which adds large
                negative values to the attention scores corresponding to "discard" tokens.
            encoder_attention_mask ( `torch.Tensor`, *optional*):
                Cross-attention mask applied to `encoder_hidden_states`. Two formats supported:

                    * Mask `(batch, sequence_length)` True = keep, False = discard.
                    * Bias `(batch, 1, sequence_length)` 0 = keep, -10000 = discard.

                If `ndim == 2`: will be interpreted as a mask, then converted into a bias consistent with the format
                above. This bias will be added to the cross-attention scores.
            return_dict (`bool`, *optional*, defaults to `True`):
                Whether or not to return a [`~models.unet_2d_condition.UNet2DConditionOutput`] instead of a plain
                tuple.

        Returns:
            If `return_dict` is True, an [`~models.transformer_2d.Transformer2DModelOutput`] is returned, otherwise a
            `tuple` where the first element is the sample tensor.
        """
        # ensure attention_mask is a bias, and give it a singleton query_tokens dimension.
        #   we may have done this conversion already, e.g. if we came here via UNet2DConditionModel#forward.
        #   we can tell by counting dims; if ndim == 2: it's a mask rather than a bias.
        # expects mask of shape:
        #   [batch, key_tokens]
        # adds singleton query_tokens dimension:
        #   [batch,                    1, key_tokens]
        # this helps to broadcast it as a bias over attention scores, which will be in one of the following shapes:
        #   [batch,  heads, query_tokens, key_tokens] (e.g. torch sdp attn)
        #   [batch * heads, query_tokens, key_tokens] (e.g. xformers or classic attn)
        if attention_mask is not None and attention_mask.ndim == 2:
            # assume that mask is expressed as:
            #   (1 = keep,      0 = discard)
            # convert mask into a bias that can be added to attention scores:
            #       (keep = +0,     discard = -10000.0)
            attention_mask = (1 - attention_mask.to(hidden_states.dtype)) * -10000.0
            attention_mask = attention_mask.unsqueeze(1)

        # convert encoder_attention_mask to a bias the same way we do for attention_mask
        if encoder_attention_mask is not None and encoder_attention_mask.ndim == 2:
            encoder_attention_mask = (1 - encoder_attention_mask.to(hidden_states.dtype)) * -10000.0
            encoder_attention_mask = encoder_attention_mask.unsqueeze(1)

        # Retrieve lora scale.
        lora_scale = cross_attention_kwargs.get("scale", 1.0) if cross_attention_kwargs is not None else 1.0

        # ########### 1. Input
        input_hidden_states = hidden_states
        if self.is_input_continuous:
            batch, _, height, width = hidden_states.shape
            residual = hidden_states

            hidden_states = self.norm(hidden_states)
            if not self.use_linear_projection:
                hidden_states = (
                    self.proj_in(hidden_states, scale=lora_scale)
                    if not USE_PEFT_BACKEND
                    else self.proj_in(hidden_states)
                )
                inner_dim = hidden_states.shape[1]
                hidden_states = hidden_states.permute(0, 2, 3, 1).reshape(batch, height * width, inner_dim)
            else:
                inner_dim = hidden_states.shape[1]
                hidden_states = hidden_states.permute(0, 2, 3, 1).reshape(batch, height * width, inner_dim)
                hidden_states = (
                    self.proj_in(hidden_states, scale=lora_scale)
                    if not USE_PEFT_BACKEND
                    else self.proj_in(hidden_states)
                )

        elif self.is_input_vectorized:
            hidden_states = self.latent_image_embedding(hidden_states)
        elif self.is_input_patches:
            height, width = hidden_states.shape[-2] // self.patch_size, hidden_states.shape[-1] // self.patch_size
            hidden_states = self.pos_embed(hidden_states)

            if self.adaln_single is not None:
                if self.use_additional_conditions and added_cond_kwargs is None:
                    raise ValueError(
                        "`added_cond_kwargs` cannot be None when using additional conditions for `adaln_single`."
                    )
                batch_size = hidden_states.shape[0]
                timestep, embedded_timestep = self.adaln_single(
                    timestep, added_cond_kwargs, batch_size=batch_size, hidden_dtype=hidden_states.dtype
                )

        # ########### 2. Blocks
        if self.caption_projection is not None:
            batch_size = hidden_states.shape[0]
            encoder_hidden_states = self.caption_projection(encoder_hidden_states)
            encoder_hidden_states = encoder_hidden_states.view(batch_size, -1, hidden_states.shape[-1])

        for block in self.transformer_blocks:
            if self.training and self.gradient_checkpointing:
                hidden_states = torch.utils.checkpoint.checkpoint(
                    block,
                    hidden_states,
                    attention_mask,
                    encoder_hidden_states,
                    encoder_attention_mask,
                    timestep,
                    cross_attention_kwargs,
                    class_labels,
                    use_reentrant=False,
                )
            else:
                hidden_states = block(
                    hidden_states,
                    attention_mask=attention_mask,
                    encoder_hidden_states=encoder_hidden_states,
                    encoder_attention_mask=encoder_attention_mask,
                    timestep=timestep,
                    cross_attention_kwargs=cross_attention_kwargs,
                    class_labels=class_labels,
                )

        # ########### 3. Output
        if self.is_input_continuous:
            if not self.use_linear_projection:
                hidden_states = hidden_states.reshape(batch, height, width, inner_dim).permute(0, 3, 1, 2).contiguous()
                hidden_states = (
                    self.proj_out(hidden_states, scale=lora_scale)
                    if not USE_PEFT_BACKEND
                    else self.proj_out(hidden_states)
                )
            else:
                hidden_states = (
                    self.proj_out(hidden_states, scale=lora_scale)
                    if not USE_PEFT_BACKEND
                    else self.proj_out(hidden_states)
                )
                hidden_states = hidden_states.reshape(batch, height, width, inner_dim).permute(0, 3, 1, 2).contiguous()

            output = hidden_states + residual
        elif self.is_input_vectorized:
            hidden_states = self.norm_out(hidden_states)
            logits = self.out(hidden_states)
            # (batch, self.num_vector_embeds - 1, self.num_latent_pixels)
            logits = logits.permute(0, 2, 1)

            # log(p(x_0))
            output = F.log_softmax(logits.double(), dim=1).float()

        if self.is_input_patches:
            if self.config.norm_type != "ada_norm_single":
                conditioning = self.transformer_blocks[0].norm1.emb(
                    timestep, class_labels, hidden_dtype=hidden_states.dtype
                )
                shift, scale = self.proj_out_1(F.silu(conditioning)).chunk(2, dim=1)
                hidden_states = self.norm_out(hidden_states) * (1 + scale[:, None]) + shift[:, None]
                hidden_states = self.proj_out_2(hidden_states)
            elif self.config.norm_type == "ada_norm_single":
                shift, scale = (self.scale_shift_table[None] + embedded_timestep[:, None]).chunk(2, dim=1)
                hidden_states = self.norm_out(hidden_states)
                # Modulation
                hidden_states = hidden_states * (1 + scale) + shift
                hidden_states = self.proj_out(hidden_states)
                hidden_states = hidden_states.squeeze(1)

            # unpatchify
            if self.adaln_single is None:
                height = width = int(hidden_states.shape[1] ** 0.5)
            hidden_states = hidden_states.reshape(
                shape=(-1, height, width, self.patch_size, self.patch_size, self.out_channels)
            )
            hidden_states = torch.einsum("nhwpqc->nchpwq", hidden_states)
            output = hidden_states.reshape(
                shape=(-1, self.out_channels, height * self.patch_size, width * self.patch_size)
            )

        # ########### TODO: Depth gate
<<<<<<< HEAD
        assert output.shape == input_hidden_states.shape
        mask = self.depth_gate.gate_f.unsqueeze(-1).unsqueeze(-1).unsqueeze(-1)
        output_tensor = (1 - mask) * input_hidden_states + mask * output
        
        if not return_dict:
            return (output_tensor,)

        return Transformer2DModelOutput(sample=output_tensor)

        # output = (1 - self.depth_gate.gate_f.expand_as(output)) * input_hidden_states + (self.depth_gate.gate_f.expand_as(output)) * output 
=======
        output = (1 - self.depth_gate.gate_f.expand_as(output)) * input_hidden_states + (
            self.depth_gate.gate_f.expand_as(output)) * output
>>>>>>> 912f7763
        # output = self.depth_gate(output)

        # if not return_dict:
        #     return (output,)

        # return Transformer2DModelOutput(sample=output)

    def get_gate_structure(self):
        if len(self.structure['width']) == 0:
            for tb in self.transformer_blocks:
                tb_structure = tb.get_gate_structure()
                # assert len(tb_structure) == 1
                self.structure['width'] = self.structure['width'] + tb_structure['width']
            self.structure['depth'].append(1)
        return self.structure

    def set_gate_structure(self, arch_vectors):
        if len(self.transformer_blocks) > 1:
            raise NotImplementedError

        assert len(arch_vectors['depth']) == 1
        self.depth_gate.set_structure_value(arch_vectors['depth'][0])
        self.transformer_blocks[0].set_gate_structure({'width': arch_vectors['width'], 'depth': []})


class DualTransformer2DModelWidthGated(DualTransformer2DModel):
    def __init__(
            self,
            num_attention_heads: int = 16,
            attention_head_dim: int = 88,
            in_channels: Optional[int] = None,
            num_layers: int = 1,
            dropout: float = 0.0,
            norm_num_groups: int = 32,
            cross_attention_dim: Optional[int] = None,
            attention_bias: bool = False,
            sample_size: Optional[int] = None,
            num_vector_embeds: Optional[int] = None,
            activation_fn: str = "geglu",
            num_embeds_ada_norm: Optional[int] = None,
    ):
        super().__init__(num_attention_heads=num_attention_heads, attention_head_dim=attention_head_dim,
                         in_channels=in_channels, num_layers=num_layers, dropout=dropout,
                         norm_num_groups=norm_num_groups, cross_attention_dim=cross_attention_dim,
                         attention_bias=attention_bias, sample_size=sample_size, num_vector_embeds=num_vector_embeds,
                         activation_fn=activation_fn, num_embeds_ada_norm=num_embeds_ada_norm)

        self.transformers = nn.ModuleList(
            [
                Transformer2DModelWidthGated(
                    num_attention_heads=num_attention_heads,
                    attention_head_dim=attention_head_dim,
                    in_channels=in_channels,
                    num_layers=num_layers,
                    dropout=dropout,
                    norm_num_groups=norm_num_groups,
                    cross_attention_dim=cross_attention_dim,
                    attention_bias=attention_bias,
                    sample_size=sample_size,
                    num_vector_embeds=num_vector_embeds,
                    activation_fn=activation_fn,
                    num_embeds_ada_norm=num_embeds_ada_norm,
                )
                for _ in range(2)
            ]
        )


class DualTransformer2DModelWidthDepthGated(DualTransformer2DModel):
    def __init__(
            self,
            num_attention_heads: int = 16,
            attention_head_dim: int = 88,
            in_channels: Optional[int] = None,
            num_layers: int = 1,
            dropout: float = 0.0,
            norm_num_groups: int = 32,
            cross_attention_dim: Optional[int] = None,
            attention_bias: bool = False,
            sample_size: Optional[int] = None,
            num_vector_embeds: Optional[int] = None,
            activation_fn: str = "geglu",
            num_embeds_ada_norm: Optional[int] = None,
    ):
        super().__init__(num_attention_heads=num_attention_heads, attention_head_dim=attention_head_dim,
                         in_channels=in_channels, num_layers=num_layers, dropout=dropout,
                         norm_num_groups=norm_num_groups, cross_attention_dim=cross_attention_dim,
                         attention_bias=attention_bias, sample_size=sample_size, num_vector_embeds=num_vector_embeds,
                         activation_fn=activation_fn, num_embeds_ada_norm=num_embeds_ada_norm)

        self.transformers = nn.ModuleList(
            [
                Transformer2DModelWidthDepthGated(
                    num_attention_heads=num_attention_heads,
                    attention_head_dim=attention_head_dim,
                    in_channels=in_channels,
                    num_layers=num_layers,
                    dropout=dropout,
                    norm_num_groups=norm_num_groups,
                    cross_attention_dim=cross_attention_dim,
                    attention_bias=attention_bias,
                    sample_size=sample_size,
                    num_vector_embeds=num_vector_embeds,
                    activation_fn=activation_fn,
                    num_embeds_ada_norm=num_embeds_ada_norm,
                )
                for _ in range(2)
            ]
        )

    def forward(
            self,
            hidden_states,
            encoder_hidden_states,
            timestep=None,
            attention_mask=None,
            cross_attention_kwargs=None,
            return_dict: bool = True,
    ):
        """
        Args:
            hidden_states ( When discrete, `torch.LongTensor` of shape `(batch size, num latent pixels)`.
                When continuous, `torch.FloatTensor` of shape `(batch size, channel, height, width)`): Input
                hidden_states.
            encoder_hidden_states ( `torch.LongTensor` of shape `(batch size, encoder_hidden_states dim)`, *optional*):
                Conditional embeddings for cross attention layer. If not given, cross-attention defaults to
                self-attention.
            timestep ( `torch.long`, *optional*):
                Optional timestep to be applied as an embedding in AdaLayerNorm's. Used to indicate denoising step.
            attention_mask (`torch.FloatTensor`, *optional*):
                Optional attention mask to be applied in Attention.
            cross_attention_kwargs (`dict`, *optional*):
                A kwargs dictionary that if specified is passed along to the `AttentionProcessor` as defined under
                `self.processor` in
                [diffusers.models.attention_processor](https://github.com/huggingface/diffusers/blob/main/src/diffusers/models/attention_processor.py).
            return_dict (`bool`, *optional*, defaults to `True`):
                Whether or not to return a [`models.unet_2d_condition.UNet2DConditionOutput`] instead of a plain tuple.

        Returns:
            [`~models.transformer_2d.Transformer2DModelOutput`] or `tuple`:
            [`~models.transformer_2d.Transformer2DModelOutput`] if `return_dict` is True, otherwise a `tuple`. When
            returning a tuple, the first element is the sample tensor.
        """
        input_states = hidden_states

        encoded_states = []
        tokens_start = 0
        # attention_mask is not used yet
        for i in range(2):
            # for each of the two transformers, pass the corresponding condition tokens
            condition_state = encoder_hidden_states[:, tokens_start: tokens_start + self.condition_lengths[i]]
            transformer_index = self.transformer_index_for_condition[i]
            encoded_state = self.transformers[transformer_index](
                input_states,
                encoder_hidden_states=condition_state,
                timestep=timestep,
                cross_attention_kwargs=cross_attention_kwargs,
                return_dict=False,
            )[0]
            encoded_state = self.transformers[transformer_index].depth_gate(encoded_state)
            encoded_states.append(encoded_state - input_states)
            tokens_start += self.condition_lengths[i]

        output_states = encoded_states[0] * self.mix_ratio + encoded_states[1] * (1 - self.mix_ratio)
        output_states = output_states + input_states

        if not return_dict:
            return (output_states,)

        return Transformer2DModelOutput(sample=output_states)


class CrossAttnDownBlock2DWidthDepthGated(CrossAttnDownBlock2D):
    def __init__(
            self,
            in_channels: int,
            out_channels: int,
            temb_channels: int,
            dropout: float = 0.0,
            num_layers: int = 1,
            transformer_layers_per_block: int = 1,
            resnet_eps: float = 1e-6,
            resnet_time_scale_shift: str = "default",
            resnet_act_fn: str = "swish",
            resnet_groups: int = 32,
            resnet_pre_norm: bool = True,
            num_attention_heads=1,
            cross_attention_dim=1280,
            output_scale_factor=1.0,
            downsample_padding=1,
            add_downsample=True,
            dual_cross_attention=False,
            use_linear_projection=False,
            only_cross_attention=False,
            upcast_attention=False,
            attention_type="default",
    ):
        super().__init__(in_channels=in_channels, out_channels=out_channels, temb_channels=temb_channels,
                         dropout=dropout, num_layers=num_layers,
                         transformer_layers_per_block=transformer_layers_per_block, resnet_eps=resnet_eps,
                         resnet_time_scale_shift=resnet_time_scale_shift, resnet_act_fn=resnet_act_fn,
                         resnet_groups=resnet_groups, resnet_pre_norm=resnet_pre_norm,
                         num_attention_heads=num_attention_heads, cross_attention_dim=cross_attention_dim,
                         output_scale_factor=output_scale_factor, downsample_padding=downsample_padding,
                         add_downsample=add_downsample, dual_cross_attention=dual_cross_attention,
                         use_linear_projection=use_linear_projection, only_cross_attention=only_cross_attention,
                         upcast_attention=upcast_attention, attention_type=attention_type)
        resnets = []
        attentions = []

        for i in range(num_layers):
            in_channels = in_channels if i == 0 else out_channels
            resnets.append(
                ResnetBlock2DWidthDepthGated(
                    in_channels=in_channels,
                    out_channels=out_channels,
                    temb_channels=temb_channels,
                    eps=resnet_eps,
                    groups=resnet_groups,
                    dropout=dropout,
                    time_embedding_norm=resnet_time_scale_shift,
                    non_linearity=resnet_act_fn,
                    output_scale_factor=output_scale_factor,
                    pre_norm=resnet_pre_norm,
                )
            )
            if not dual_cross_attention:
                attentions.append(
                    Transformer2DModelWidthDepthGated(
                        num_attention_heads,
                        out_channels // num_attention_heads,
                        in_channels=out_channels,
                        num_layers=transformer_layers_per_block,
                        cross_attention_dim=cross_attention_dim,
                        norm_num_groups=resnet_groups,
                        use_linear_projection=use_linear_projection,
                        only_cross_attention=only_cross_attention,
                        upcast_attention=upcast_attention,
                        attention_type=attention_type,
                    )
                )
            else:
                attentions.append(
                    DualTransformer2DModelWidthDepthGated(
                        num_attention_heads,
                        out_channels // num_attention_heads,
                        in_channels=out_channels,
                        num_layers=1,
                        cross_attention_dim=cross_attention_dim,
                        norm_num_groups=resnet_groups,
                    )
                )

        self.attentions = nn.ModuleList(attentions)
        self.resnets = nn.ModuleList(resnets)


class CrossAttnDownBlock2DWidthHalfDepthGated(CrossAttnDownBlock2D):
    def __init__(
            self,
            in_channels: int,
            out_channels: int,
            temb_channels: int,
            dropout: float = 0.0,
            num_layers: int = 1,
            transformer_layers_per_block: int = 1,
            resnet_eps: float = 1e-6,
            resnet_time_scale_shift: str = "default",
            resnet_act_fn: str = "swish",
            resnet_groups: int = 32,
            resnet_pre_norm: bool = True,
            num_attention_heads=1,
            cross_attention_dim=1280,
            output_scale_factor=1.0,
            downsample_padding=1,
            add_downsample=True,
            dual_cross_attention=False,
            use_linear_projection=False,
            only_cross_attention=False,
            upcast_attention=False,
            attention_type="default",
            gated_ff: bool = False
    ):
        super().__init__(in_channels=in_channels, out_channels=out_channels, temb_channels=temb_channels,
                         dropout=dropout, num_layers=num_layers,
                         transformer_layers_per_block=transformer_layers_per_block, resnet_eps=resnet_eps,
                         resnet_time_scale_shift=resnet_time_scale_shift, resnet_act_fn=resnet_act_fn,
                         resnet_groups=resnet_groups, resnet_pre_norm=resnet_pre_norm,
                         num_attention_heads=num_attention_heads, cross_attention_dim=cross_attention_dim,
                         output_scale_factor=output_scale_factor, downsample_padding=downsample_padding,
                         add_downsample=add_downsample, dual_cross_attention=dual_cross_attention,
                         use_linear_projection=use_linear_projection, only_cross_attention=only_cross_attention,
                         upcast_attention=upcast_attention, attention_type=attention_type)
        resnets = []
        attentions = []

        for i in range(num_layers - 1):
            in_channels = in_channels if i == 0 else out_channels
            resnets.append(
                ResnetBlock2DWidthGated(
                    in_channels=in_channels,
                    out_channels=out_channels,
                    temb_channels=temb_channels,
                    eps=resnet_eps,
                    groups=resnet_groups,
                    dropout=dropout,
                    time_embedding_norm=resnet_time_scale_shift,
                    non_linearity=resnet_act_fn,
                    output_scale_factor=output_scale_factor,
                    pre_norm=resnet_pre_norm,
                    is_input_concatenated=False
                )
            )
            if not dual_cross_attention:
                attentions.append(
                    Transformer2DModelWidthGated(
                        num_attention_heads,
                        out_channels // num_attention_heads,
                        in_channels=out_channels,
                        num_layers=transformer_layers_per_block,
                        cross_attention_dim=cross_attention_dim,
                        norm_num_groups=resnet_groups,
                        use_linear_projection=use_linear_projection,
                        only_cross_attention=only_cross_attention,
                        upcast_attention=upcast_attention,
                        attention_type=attention_type,
                        gated_ff=gated_ff
                    )
                )
            else:
                attentions.append(
                    DualTransformer2DModelWidthGated(
                        num_attention_heads,
                        out_channels // num_attention_heads,
                        in_channels=out_channels,
                        num_layers=1,
                        cross_attention_dim=cross_attention_dim,
                        norm_num_groups=resnet_groups,
                    )
                )

        for i in range(num_layers - 1, num_layers):
            in_channels = in_channels if i == 0 else out_channels
            resnets.append(
                ResnetBlock2DWidthDepthGated(
                    in_channels=in_channels,
                    out_channels=out_channels,
                    temb_channels=temb_channels,
                    eps=resnet_eps,
                    groups=resnet_groups,
                    dropout=dropout,
                    time_embedding_norm=resnet_time_scale_shift,
                    non_linearity=resnet_act_fn,
                    output_scale_factor=output_scale_factor,
                    pre_norm=resnet_pre_norm,
                    is_input_concatenated=False
                )
            )
            if not dual_cross_attention:
                attentions.append(
                    Transformer2DModelWidthDepthGated(
                        num_attention_heads,
                        out_channels // num_attention_heads,
                        in_channels=out_channels,
                        num_layers=transformer_layers_per_block,
                        cross_attention_dim=cross_attention_dim,
                        norm_num_groups=resnet_groups,
                        use_linear_projection=use_linear_projection,
                        only_cross_attention=only_cross_attention,
                        upcast_attention=upcast_attention,
                        attention_type=attention_type,
                        gated_ff=gated_ff
                    )
                )
            else:
                attentions.append(
                    DualTransformer2DModelWidthDepthGated(
                        num_attention_heads,
                        out_channels // num_attention_heads,
                        in_channels=out_channels,
                        num_layers=1,
                        cross_attention_dim=cross_attention_dim,
                        norm_num_groups=resnet_groups,
                    )
                )

        self.attentions = nn.ModuleList(attentions)
        self.resnets = nn.ModuleList(resnets)
        self.structure = {'width': [], 'depth': []}

    def get_gate_structure(self):
        if len(self.structure['width']) == 0:
            structure = {'width': [], 'depth': []}
            for b in self.resnets:
                assert hasattr(b, "get_gate_structure")
                b_structure = b.get_gate_structure()
                structure['width'].append(b_structure['width'])
                structure['depth'].append(b_structure['depth'])
                # if len(b_structure) == 1:
                #     structure['width'] = structure['width'] + b_structure['width']

                # elif len(b_structure) == 2:
                #     structure['width'] = structure['width'] + b_structure['width']
                #     structure['depth'] = structure['depth'] + b_structure['depth']

            for b in self.attentions:
                assert hasattr(b, "get_gate_structure")
                b_structure = b.get_gate_structure()
                structure['width'].append(b_structure['width'])
                structure['depth'].append(b_structure['depth'])
                # if len(b_structure) == 1:
                #     structure['width'] = structure['width'] + b_structure['width']

                # elif len(b_structure) == 2:
                #     structure['width'] = structure['width'] + b_structure['width']
                #     structure['depth'] = structure['depth'] + b_structure['depth']

            self.structure = structure

        return self.structure

    def set_gate_structure(self, arch_vectors):
        # We first read the resnets and then attentions in the "get_gate_structure" method. Thus, we do a similar approach here.
        width_vectors, depth_vectors = arch_vectors['width'], arch_vectors['depth']

        for b in self.resnets:

            assert hasattr(b, "get_gate_structure")
            b_structure = b.get_gate_structure()
            assert len(b_structure) == 2
            block_vectors = {'width': [], 'depth': []}
            for i in range(len(b_structure['width'])):
                b_structure['width'][i] == width_vectors[0].shape[1]
                block_vectors['width'].append(width_vectors.pop(0))
            for i in range(len(b_structure['depth'])):
                if b_structure['depth'][i] == 1:
                    block_vectors['depth'].append(depth_vectors.pop(0))
            b.set_gate_structure(block_vectors)

        for b in self.attentions:

            assert hasattr(b, "get_gate_structure")
            b_structure = b.get_gate_structure()
            assert len(b_structure) == 2
            block_vectors = {'width': [], 'depth': []}
            for i in range(len(b_structure['width'])):
                assert b_structure['width'][i] == width_vectors[0].shape[1]
                block_vectors['width'].append(width_vectors.pop(0))
            for i in range(len(b_structure['depth'])):
                if b_structure['depth'][i] == 1:
                    block_vectors['depth'].append(depth_vectors.pop(0))
            b.set_gate_structure(block_vectors)


class CrossAttnUpBlock2DWidthDepthGated(CrossAttnUpBlock2D):
    def __init__(
            self,
            in_channels: int,
            out_channels: int,
            prev_output_channel: int,
            temb_channels: int,
            dropout: float = 0.0,
            num_layers: int = 1,
            transformer_layers_per_block: int = 1,
            resnet_eps: float = 1e-6,
            resnet_time_scale_shift: str = "default",
            resnet_act_fn: str = "swish",
            resnet_groups: int = 32,
            resnet_pre_norm: bool = True,
            num_attention_heads=1,
            cross_attention_dim=1280,
            output_scale_factor=1.0,
            add_upsample=True,
            dual_cross_attention=False,
            use_linear_projection=False,
            only_cross_attention=False,
            upcast_attention=False,
            attention_type="default",
    ):
        super().__init__(in_channels=in_channels, out_channels=out_channels, prev_output_channel=prev_output_channel,
                         temb_channels=temb_channels, dropout=dropout, num_layers=num_layers,
                         transformer_layers_per_block=transformer_layers_per_block, resnet_eps=resnet_eps,
                         resnet_time_scale_shift=resnet_time_scale_shift, resnet_act_fn=resnet_act_fn,
                         resnet_groups=resnet_groups, resnet_pre_norm=resnet_pre_norm,
                         num_attention_heads=num_attention_heads, cross_attention_dim=cross_attention_dim,
                         output_scale_factor=output_scale_factor, add_upsample=add_upsample,
                         dual_cross_attention=dual_cross_attention, use_linear_projection=use_linear_projection,
                         only_cross_attention=only_cross_attention, upcast_attention=upcast_attention,
                         attention_type=attention_type)

        resnets = []
        attentions = []

        for i in range(num_layers):
            res_skip_channels = in_channels if (i == num_layers - 1) else out_channels
            resnet_in_channels = prev_output_channel if i == 0 else out_channels

            resnets.append(
                ResnetBlock2DWidthDepthGated(
                    in_channels=resnet_in_channels + res_skip_channels,
                    out_channels=out_channels,
                    temb_channels=temb_channels,
                    eps=resnet_eps,
                    groups=resnet_groups,
                    dropout=dropout,
                    time_embedding_norm=resnet_time_scale_shift,
                    non_linearity=resnet_act_fn,
                    output_scale_factor=output_scale_factor,
                    pre_norm=resnet_pre_norm,
                )
            )
            if not dual_cross_attention:
                attentions.append(
                    Transformer2DModelWidthDepthGated(
                        num_attention_heads,
                        out_channels // num_attention_heads,
                        in_channels=out_channels,
                        num_layers=transformer_layers_per_block,
                        cross_attention_dim=cross_attention_dim,
                        norm_num_groups=resnet_groups,
                        use_linear_projection=use_linear_projection,
                        only_cross_attention=only_cross_attention,
                        upcast_attention=upcast_attention,
                        attention_type=attention_type,
                    )
                )
            else:
                attentions.append(
                    DualTransformer2DModelWidthDepthGated(
                        num_attention_heads,
                        out_channels // num_attention_heads,
                        in_channels=out_channels,
                        num_layers=1,
                        cross_attention_dim=cross_attention_dim,
                        norm_num_groups=resnet_groups,
                    )
                )
        self.attentions = nn.ModuleList(attentions)
        self.resnets = nn.ModuleList(resnets)


class CrossAttnUpBlock2DWidthHalfDepthGated(CrossAttnUpBlock2D):
    def __init__(
            self,
            in_channels: int,
            out_channels: int,
            prev_output_channel: int,
            temb_channels: int,
            dropout: float = 0.0,
            num_layers: int = 1,
            transformer_layers_per_block: int = 1,
            resnet_eps: float = 1e-6,
            resnet_time_scale_shift: str = "default",
            resnet_act_fn: str = "swish",
            resnet_groups: int = 32,
            resnet_pre_norm: bool = True,
            num_attention_heads=1,
            cross_attention_dim=1280,
            output_scale_factor=1.0,
            add_upsample=True,
            dual_cross_attention=False,
            use_linear_projection=False,
            only_cross_attention=False,
            upcast_attention=False,
            attention_type="default",
            gated_ff: bool = False
    ):
        super().__init__(in_channels=in_channels, out_channels=out_channels, prev_output_channel=prev_output_channel,
                         temb_channels=temb_channels, dropout=dropout, num_layers=num_layers,
                         transformer_layers_per_block=transformer_layers_per_block, resnet_eps=resnet_eps,
                         resnet_time_scale_shift=resnet_time_scale_shift, resnet_act_fn=resnet_act_fn,
                         resnet_groups=resnet_groups, resnet_pre_norm=resnet_pre_norm,
                         num_attention_heads=num_attention_heads, cross_attention_dim=cross_attention_dim,
                         output_scale_factor=output_scale_factor, add_upsample=add_upsample,
                         dual_cross_attention=dual_cross_attention, use_linear_projection=use_linear_projection,
                         only_cross_attention=only_cross_attention, upcast_attention=upcast_attention,
                         attention_type=attention_type)

        resnets = []
        attentions = []

        for i in range(num_layers - 1):
            res_skip_channels = in_channels if (i == num_layers - 1) else out_channels
            resnet_in_channels = prev_output_channel if i == 0 else out_channels

            resnets.append(
                ResnetBlock2DWidthGated(
                    in_channels=resnet_in_channels + res_skip_channels,
                    out_channels=out_channels,
                    temb_channels=temb_channels,
                    eps=resnet_eps,
                    groups=resnet_groups,
                    dropout=dropout,
                    time_embedding_norm=resnet_time_scale_shift,
                    non_linearity=resnet_act_fn,
                    output_scale_factor=output_scale_factor,
                    pre_norm=resnet_pre_norm,
                    is_input_concatenated=True
                )
            )
            if not dual_cross_attention:
                attentions.append(
                    Transformer2DModelWidthGated(
                        num_attention_heads,
                        out_channels // num_attention_heads,
                        in_channels=out_channels,
                        num_layers=transformer_layers_per_block,
                        cross_attention_dim=cross_attention_dim,
                        norm_num_groups=resnet_groups,
                        use_linear_projection=use_linear_projection,
                        only_cross_attention=only_cross_attention,
                        upcast_attention=upcast_attention,
                        attention_type=attention_type,
                        gated_ff=gated_ff
                    )
                )
            else:
                attentions.append(
                    DualTransformer2DModelWidthGated(
                        num_attention_heads,
                        out_channels // num_attention_heads,
                        in_channels=out_channels,
                        num_layers=1,
                        cross_attention_dim=cross_attention_dim,
                        norm_num_groups=resnet_groups,
                    )
                )

        for i in range(num_layers - 1, num_layers):
            res_skip_channels = in_channels if (i == num_layers - 1) else out_channels
            resnet_in_channels = prev_output_channel if i == 0 else out_channels

            resnets.append(
                ResnetBlock2DWidthDepthGated(
                    in_channels=resnet_in_channels + res_skip_channels,
                    out_channels=out_channels,
                    temb_channels=temb_channels,
                    eps=resnet_eps,
                    groups=resnet_groups,
                    dropout=dropout,
                    time_embedding_norm=resnet_time_scale_shift,
                    non_linearity=resnet_act_fn,
                    output_scale_factor=output_scale_factor,
                    pre_norm=resnet_pre_norm,
                    is_input_concatenated=True
                )
            )
            if not dual_cross_attention:
                attentions.append(
                    Transformer2DModelWidthDepthGated(
                        num_attention_heads,
                        out_channels // num_attention_heads,
                        in_channels=out_channels,
                        num_layers=transformer_layers_per_block,
                        cross_attention_dim=cross_attention_dim,
                        norm_num_groups=resnet_groups,
                        use_linear_projection=use_linear_projection,
                        only_cross_attention=only_cross_attention,
                        upcast_attention=upcast_attention,
                        attention_type=attention_type,
                        gated_ff=gated_ff
                    )
                )
            else:
                attentions.append(
                    DualTransformer2DModelWidthDepthGated(
                        num_attention_heads,
                        out_channels // num_attention_heads,
                        in_channels=out_channels,
                        num_layers=1,
                        cross_attention_dim=cross_attention_dim,
                        norm_num_groups=resnet_groups,
                    )
                )

        self.attentions = nn.ModuleList(attentions)
        self.resnets = nn.ModuleList(resnets)
        self.structure = {'width': [], 'depth': []}

    def get_gate_structure(self):
        if len(self.structure['width']) == 0:
            structure = {'width': [], 'depth': []}
            for b in self.resnets:
                assert hasattr(b, "get_gate_structure")
                b_structure = b.get_gate_structure()
                structure['width'].append(b_structure['width'])
                structure['depth'].append(b_structure['depth'])
                # if len(b_structure) == 1:
                #     structure['width'] = structure['width'] + b_structure['width']

                # elif len(b_structure) == 2:
                #     structure['width'] = structure['width'] + b_structure['width']
                #     structure['depth'] = structure['depth'] + b_structure['depth']

            for b in self.attentions:
                assert hasattr(b, "get_gate_structure")
                b_structure = b.get_gate_structure()
                structure['width'].append(b_structure['width'])
                structure['depth'].append(b_structure['depth'])
                # if len(b_structure) == 1:
                #     structure['width'] = structure['width'] + b_structure['width']

                # elif len(b_structure) == 2:
                #     structure['width'] = structure['width'] + b_structure['width']
                #     structure['depth'] = structure['depth'] + b_structure['depth']

            self.structure = structure

        return self.structure

    def set_gate_structure(self, arch_vectors):
        # We first read the resnets and then attentions in the "get_gate_structure" method. Thus, we do a similar approach here.
        width_vectors, depth_vectors = arch_vectors['width'], arch_vectors['depth']

        for b in self.resnets:

            assert hasattr(b, "get_gate_structure")
            b_structure = b.get_gate_structure()
            assert len(b_structure) == 2
            block_vectors = {'width': [], 'depth': []}
            for i in range(len(b_structure['width'])):
                b_structure['width'][i] == width_vectors[0].shape[1]
                block_vectors['width'].append(width_vectors.pop(0))
            for i in range(len(b_structure['depth'])):
                if b_structure['depth'][i] == 1:
                    block_vectors['depth'].append(depth_vectors.pop(0))
            b.set_gate_structure(block_vectors)

        for b in self.attentions:

            assert hasattr(b, "get_gate_structure")
            b_structure = b.get_gate_structure()
            assert len(b_structure) == 2
            block_vectors = {'width': [], 'depth': []}
            for i in range(len(b_structure['width'])):
                assert b_structure['width'][i] == width_vectors[0].shape[1]
                block_vectors['width'].append(width_vectors.pop(0))
            for i in range(len(b_structure['depth'])):
                if b_structure['depth'][i] == 1:
                    block_vectors['depth'].append(depth_vectors.pop(0))
            b.set_gate_structure(block_vectors)


class DownBlock2DWidthDepthGated(DownBlock2D):
    def __init__(
            self,
            in_channels: int,
            out_channels: int,
            temb_channels: int,
            dropout: float = 0.0,
            num_layers: int = 1,
            resnet_eps: float = 1e-6,
            resnet_time_scale_shift: str = "default",
            resnet_act_fn: str = "swish",
            resnet_groups: int = 32,
            resnet_pre_norm: bool = True,
            output_scale_factor=1.0,
            add_downsample=True,
            downsample_padding=1,
    ):
        super().__init__(in_channels=in_channels, out_channels=out_channels, temb_channels=temb_channels,
                         dropout=dropout, num_layers=num_layers, resnet_eps=resnet_eps,
                         resnet_time_scale_shift=resnet_time_scale_shift, resnet_act_fn=resnet_act_fn,
                         resnet_groups=resnet_groups, resnet_pre_norm=resnet_pre_norm,
                         output_scale_factor=output_scale_factor, add_downsample=add_downsample,
                         downsample_padding=downsample_padding)
        resnets = []

        for i in range(num_layers):
            in_channels = in_channels if i == 0 else out_channels
            resnets.append(
                ResnetBlock2DWidthDepthGated(
                    in_channels=in_channels,
                    out_channels=out_channels,
                    temb_channels=temb_channels,
                    eps=resnet_eps,
                    groups=resnet_groups,
                    dropout=dropout,
                    time_embedding_norm=resnet_time_scale_shift,
                    non_linearity=resnet_act_fn,
                    output_scale_factor=output_scale_factor,
                    pre_norm=resnet_pre_norm,
                )
            )

        self.resnets = nn.ModuleList(resnets)


class DownBlock2DWidthHalfDepthGated(DownBlock2D):
    def __init__(
            self,
            in_channels: int,
            out_channels: int,
            temb_channels: int,
            dropout: float = 0.0,
            num_layers: int = 1,
            resnet_eps: float = 1e-6,
            resnet_time_scale_shift: str = "default",
            resnet_act_fn: str = "swish",
            resnet_groups: int = 32,
            resnet_pre_norm: bool = True,
            output_scale_factor=1.0,
            add_downsample=True,
            downsample_padding=1,
    ):
        super().__init__(in_channels=in_channels, out_channels=out_channels, temb_channels=temb_channels,
                         dropout=dropout, num_layers=num_layers, resnet_eps=resnet_eps,
                         resnet_time_scale_shift=resnet_time_scale_shift, resnet_act_fn=resnet_act_fn,
                         resnet_groups=resnet_groups, resnet_pre_norm=resnet_pre_norm,
                         output_scale_factor=output_scale_factor, add_downsample=add_downsample,
                         downsample_padding=downsample_padding)
        resnets = []

        for i in range(num_layers - 1):
            in_channels = in_channels if i == 0 else out_channels
            resnets.append(
                ResnetBlock2DWidthGated(
                    in_channels=in_channels,
                    out_channels=out_channels,
                    temb_channels=temb_channels,
                    eps=resnet_eps,
                    groups=resnet_groups,
                    dropout=dropout,
                    time_embedding_norm=resnet_time_scale_shift,
                    non_linearity=resnet_act_fn,
                    output_scale_factor=output_scale_factor,
                    pre_norm=resnet_pre_norm,
                    is_input_concatenated=False
                )
            )
        for i in range(num_layers - 1, num_layers):
            in_channels = in_channels if i == 0 else out_channels
            resnets.append(
                ResnetBlock2DWidthDepthGated(
                    in_channels=in_channels,
                    out_channels=out_channels,
                    temb_channels=temb_channels,
                    eps=resnet_eps,
                    groups=resnet_groups,
                    dropout=dropout,
                    time_embedding_norm=resnet_time_scale_shift,
                    non_linearity=resnet_act_fn,
                    output_scale_factor=output_scale_factor,
                    pre_norm=resnet_pre_norm,
                    is_input_concatenated=False
                )
            )

        self.resnets = nn.ModuleList(resnets)
        self.structure = {'width': [], 'depth': []}

    def get_gate_structure(self):
        if len(self.structure['width']) == 0:
            structure = {'width': [], 'depth': []}
            for b in self.resnets:
                assert hasattr(b, "get_gate_structure")
                b_structure = b.get_gate_structure()
                structure['width'].append(b_structure['width'])
                structure['depth'].append(b_structure['depth'])
                # if len(b_structure) == 1:
                #     structure['width'] = structure['width'] + b_structure['width']

                # elif len(b_structure) == 2:
                #     structure['width'] = structure['width'] + b_structure['width']
                #     structure['depth'] = structure['depth'] + b_structure['depth']

            self.structure = structure
        return self.structure

    def set_gate_structure(self, arch_vectors):

        width_vectors, depth_vectors = arch_vectors['width'], arch_vectors['depth']
        for b in self.resnets:
            assert hasattr(b, "get_gate_structure")
            b_structure = b.get_gate_structure()
            assert len(b_structure) == 2
            block_vectors = {'width': [], 'depth': []}
            for i in range(len(b_structure['width'])):
                b_structure['width'][i] == width_vectors[0].shape[1]
                block_vectors['width'].append(width_vectors.pop(0))
            for i in range(len(b_structure['depth'])):
                if b_structure['depth'][i] == 1:
                    block_vectors['depth'].append(depth_vectors.pop(0))
            b.set_gate_structure(block_vectors)


class UpBlock2DWidthDepthGated(UpBlock2D):
    def __init__(
            self,
            in_channels: int,
            prev_output_channel: int,
            out_channels: int,
            temb_channels: int,
            dropout: float = 0.0,
            num_layers: int = 1,
            resnet_eps: float = 1e-6,
            resnet_time_scale_shift: str = "default",
            resnet_act_fn: str = "swish",
            resnet_groups: int = 32,
            resnet_pre_norm: bool = True,
            output_scale_factor=1.0,
            add_upsample=True,
    ):
        super().__init__(in_channels=in_channels, prev_output_channel=prev_output_channel, out_channels=out_channels,
                         temb_channels=temb_channels, dropout=dropout, num_layers=num_layers, resnet_eps=resnet_eps,
                         resnet_time_scale_shift=resnet_time_scale_shift, resnet_act_fn=resnet_act_fn,
                         resnet_groups=resnet_groups, resnet_pre_norm=resnet_pre_norm,
                         output_scale_factor=output_scale_factor, add_upsample=add_upsample)
        resnets = []

        for i in range(num_layers):
            res_skip_channels = in_channels if (i == num_layers - 1) else out_channels
            resnet_in_channels = prev_output_channel if i == 0 else out_channels

            resnets.append(
                ResnetBlock2DWidthDepthGated(
                    in_channels=resnet_in_channels + res_skip_channels,
                    out_channels=out_channels,
                    temb_channels=temb_channels,
                    eps=resnet_eps,
                    groups=resnet_groups,
                    dropout=dropout,
                    time_embedding_norm=resnet_time_scale_shift,
                    non_linearity=resnet_act_fn,
                    output_scale_factor=output_scale_factor,
                    pre_norm=resnet_pre_norm,
                )
            )

        self.resnets = nn.ModuleList(resnets)


class UpBlock2DWidthHalfDepthGated(UpBlock2D):
    def __init__(
            self,
            in_channels: int,
            prev_output_channel: int,
            out_channels: int,
            temb_channels: int,
            dropout: float = 0.0,
            num_layers: int = 1,
            resnet_eps: float = 1e-6,
            resnet_time_scale_shift: str = "default",
            resnet_act_fn: str = "swish",
            resnet_groups: int = 32,
            resnet_pre_norm: bool = True,
            output_scale_factor=1.0,
            add_upsample=True,
    ):
        super().__init__(in_channels=in_channels, prev_output_channel=prev_output_channel, out_channels=out_channels,
                         temb_channels=temb_channels, dropout=dropout, num_layers=num_layers, resnet_eps=resnet_eps,
                         resnet_time_scale_shift=resnet_time_scale_shift, resnet_act_fn=resnet_act_fn,
                         resnet_groups=resnet_groups, resnet_pre_norm=resnet_pre_norm,
                         output_scale_factor=output_scale_factor, add_upsample=add_upsample)
        resnets = []

        for i in range(num_layers - 1):
            res_skip_channels = in_channels if (i == num_layers - 1) else out_channels
            resnet_in_channels = prev_output_channel if i == 0 else out_channels

            resnets.append(
                ResnetBlock2DWidthGated(
                    in_channels=resnet_in_channels + res_skip_channels,
                    out_channels=out_channels,
                    temb_channels=temb_channels,
                    eps=resnet_eps,
                    groups=resnet_groups,
                    dropout=dropout,
                    time_embedding_norm=resnet_time_scale_shift,
                    non_linearity=resnet_act_fn,
                    output_scale_factor=output_scale_factor,
                    pre_norm=resnet_pre_norm,
                    is_input_concatenated=True
                )
            )

        for i in range(num_layers - 1, num_layers):
            res_skip_channels = in_channels if (i == num_layers - 1) else out_channels
            resnet_in_channels = prev_output_channel if i == 0 else out_channels

            resnets.append(
                ResnetBlock2DWidthDepthGated(
                    in_channels=resnet_in_channels + res_skip_channels,
                    out_channels=out_channels,
                    temb_channels=temb_channels,
                    eps=resnet_eps,
                    groups=resnet_groups,
                    dropout=dropout,
                    time_embedding_norm=resnet_time_scale_shift,
                    non_linearity=resnet_act_fn,
                    output_scale_factor=output_scale_factor,
                    pre_norm=resnet_pre_norm,
                    is_input_concatenated=True
                )
            )

        self.resnets = nn.ModuleList(resnets)
        self.structure = {'width': [], 'depth': []}

    def get_gate_structure(self):
        if len(self.structure['width']) == 0:
            structure = {'width': [], 'depth': []}
            for b in self.resnets:
                assert hasattr(b, "get_gate_structure")
                b_structure = b.get_gate_structure()
                structure['width'].append(b_structure['width'])
                structure['depth'].append(b_structure['depth'])
                # if len(b_structure) == 1:
                #     structure['width'] = structure['width'] + b_structure['width']

                # elif len(b_structure) == 2:
                #     structure['width'] = structure['width'] + b_structure['width']
                #     structure['depth'] = structure['depth'] + b_structure['depth']

            self.structure = structure
        return self.structure

    def set_gate_structure(self, arch_vectors):

        width_vectors, depth_vectors = arch_vectors['width'], arch_vectors['depth']
        for b in self.resnets:
            assert hasattr(b, "get_gate_structure")
            b_structure = b.get_gate_structure()
            assert len(b_structure) == 2
            block_vectors = {'width': [], 'depth': []}
            for i in range(len(b_structure['width'])):
                b_structure['width'][i] == width_vectors[0].shape[1]
                block_vectors['width'].append(width_vectors.pop(0))
            for i in range(len(b_structure['depth'])):
                if b_structure['depth'][i] == 1:
                    block_vectors['depth'].append(depth_vectors.pop(0))
            b.set_gate_structure(block_vectors)


class UNetMidBlock2DCrossAttnWidthGated(UNetMidBlock2DCrossAttn):
    def __init__(
            self,
            in_channels: int,
            temb_channels: int,
            dropout: float = 0.0,
            num_layers: int = 1,
            transformer_layers_per_block: Union[int, Tuple[int]] = 1,
            resnet_eps: float = 1e-6,
            resnet_time_scale_shift: str = "default",
            resnet_act_fn: str = "swish",
            resnet_groups: int = 32,
            resnet_pre_norm: bool = True,
            num_attention_heads: int = 1,
            output_scale_factor: float = 1.0,
            cross_attention_dim: int = 1280,
            dual_cross_attention: bool = False,
            use_linear_projection: bool = False,
            upcast_attention: bool = False,
            attention_type: str = "default",
            gated_ff: bool = False
    ):
        super().__init__(in_channels=in_channels, temb_channels=temb_channels, dropout=dropout, num_layers=num_layers,
                         transformer_layers_per_block=transformer_layers_per_block, resnet_eps=resnet_eps,
                         resnet_time_scale_shift=resnet_time_scale_shift, resnet_act_fn=resnet_act_fn,
                         resnet_groups=resnet_groups, resnet_pre_norm=resnet_pre_norm,
                         num_attention_heads=num_attention_heads, output_scale_factor=output_scale_factor,
                         cross_attention_dim=cross_attention_dim, dual_cross_attention=dual_cross_attention,
                         use_linear_projection=use_linear_projection, upcast_attention=upcast_attention,
                         attention_type=attention_type)

        # support for variable transformer layers per block
        if isinstance(transformer_layers_per_block, int):
            transformer_layers_per_block = [transformer_layers_per_block] * num_layers

        resnets = [ResnetBlock2DWidthGated(
            in_channels=in_channels,
            out_channels=in_channels,
            temb_channels=temb_channels,
            eps=resnet_eps,
            groups=resnet_groups,
            dropout=dropout,
            time_embedding_norm=resnet_time_scale_shift,
            non_linearity=resnet_act_fn,
            output_scale_factor=output_scale_factor,
            pre_norm=resnet_pre_norm,
        )]
        attentions = []

        for i in range(num_layers):
            if not dual_cross_attention:
                attentions.append(
                    Transformer2DModelWidthGated(
                        num_attention_heads,
                        in_channels // num_attention_heads,
                        in_channels=in_channels,
                        num_layers=transformer_layers_per_block[i],
                        cross_attention_dim=cross_attention_dim,
                        norm_num_groups=resnet_groups,
                        use_linear_projection=use_linear_projection,
                        upcast_attention=upcast_attention,
                        attention_type=attention_type,
                        gated_ff=gated_ff
                    )
                )
            else:
                attentions.append(
                    DualTransformer2DModelWidthGated(
                        num_attention_heads,
                        in_channels // num_attention_heads,
                        in_channels=in_channels,
                        num_layers=1,
                        cross_attention_dim=cross_attention_dim,
                        norm_num_groups=resnet_groups,
                    )
                )
            resnets.append(
                ResnetBlock2DWidthGated(
                    in_channels=in_channels,
                    out_channels=in_channels,
                    temb_channels=temb_channels,
                    eps=resnet_eps,
                    groups=resnet_groups,
                    dropout=dropout,
                    time_embedding_norm=resnet_time_scale_shift,
                    non_linearity=resnet_act_fn,
                    output_scale_factor=output_scale_factor,
                    pre_norm=resnet_pre_norm,
                )
            )

        self.attentions = nn.ModuleList(attentions)
        self.resnets = nn.ModuleList(resnets)
        self.structure = {'width': [], 'depth': []}

    def get_gate_structure(self):
        if len(self.structure['width']) == 0:
            structure = {'width': [], 'depth': []}
            for b in self.resnets:
                assert hasattr(b, "get_gate_structure")
                b_structure = b.get_gate_structure()
                structure['width'].append(b_structure['width'])
                structure['depth'].append(b_structure['depth'])
                # assert len(b_structure) == 1
                # structure['width'] = structure['width'] + b_structure['width']

            for b in self.attentions:
                assert hasattr(b, "get_gate_structure")
                b_structure = b.get_gate_structure()
                structure['width'].append(b_structure['width'])
                structure['depth'].append(b_structure['depth'])
                # assert len(b_structure) == 1
                # structure['width'] = structure['width'] + b_structure['width']

            self.structure = structure

        return self.structure

    def set_gate_structure(self, arch_vectors):
        # We first read the resnets and then attentions in the "get_gate_structure" method. Thus, we do a similar approach here.
        width_vectors, depth_vectors = arch_vectors['width'], arch_vectors['depth']

        for b in self.resnets:

            assert hasattr(b, "get_gate_structure")
            b_structure = b.get_gate_structure()
            assert len(b_structure) == 2
            block_vectors = {'width': [], 'depth': []}
            for i in range(len(b_structure['width'])):
                b_structure['width'][i] == width_vectors[0].shape[1]
                block_vectors['width'].append(width_vectors.pop(0))
            for i in range(len(b_structure['depth'])):
                if b_structure['depth'][i] == 1:
                    block_vectors['depth'].append(depth_vectors.pop(0))
            b.set_gate_structure(block_vectors)

        for b in self.attentions:

            assert hasattr(b, "get_gate_structure")
            b_structure = b.get_gate_structure()
            assert len(b_structure) == 2
            block_vectors = {'width': [], 'depth': []}
            for i in range(len(b_structure['width'])):
                assert b_structure['width'][i] == width_vectors[0].shape[1]
                block_vectors['width'].append(width_vectors.pop(0))
            for i in range(len(b_structure['depth'])):
                if b_structure['depth'][i] == 1:
                    block_vectors['depth'].append(depth_vectors.pop(0))
            b.set_gate_structure(block_vectors)<|MERGE_RESOLUTION|>--- conflicted
+++ resolved
@@ -291,18 +291,11 @@
         self.structure = {'width': [], 'depth': []}
 
     def forward(self, input_tensor, temb, scale: float = 1.0):
-<<<<<<< HEAD
         assert (self.upsample is None) and (self.downsample is None) # Depth gate cannot be in the up/down sample blocks.
         if self.is_input_concatenated:  # We are in the upsample blocks, input is concatenated.
             input_hidden_states = input_tensor.chunk(2, dim=1)[0]  # [0] because the forward pass is hidden_states = torch.cat([hidden_states, res_hidden_states], dim=1) 
             # in here: https://github.com/huggingface/diffusers/blob/acd926f4f208e4cf12be69315787c450da48913b/src/diffusers/models/unet_2d_blocks.py#L2324
              
-=======
-        assert (self.upsample is None) and (
-                    self.downsample is None)  # Depth gate cannot be in the up/down sample blocks.
-        if self.conv_shortcut is not None:  # We are in the upsample blocks, input is concatenated.
-            input_hidden_states = input_tensor.chunk(2, dim=1)[0]
->>>>>>> 912f7763
         else:  # We are in the downsample blocks
             input_hidden_states = input_tensor
 
@@ -388,16 +381,9 @@
         # return output_tensor
         
         output_tensor = (input_tensor + hidden_states) / self.output_scale_factor
-<<<<<<< HEAD
-        assert output_tensor.shape == input_hidden_states.shape
-        mask = self.depth_gate.gate_f.unsqueeze(-1).unsqueeze(-1).unsqueeze(-1)
-        output = (1 - mask) * input_hidden_states + mask * output_tensor 
-=======
         assert torch.equal(output_tensor.shape, input_hidden_states.shape)
-        output = (1 - self.depth_gate.gate_f.expand_as(input_hidden_states)) * input_hidden_states + (
-            self.depth_gate.gate_f.expand_as(output_tensor)) * output_tensor
+        output = (1 - self.depth_gate.gate_f.expand_as(input_hidden_states)) * input_hidden_states + (self.depth_gate.gate_f.expand_as(output_tensor)) * output_tensor 
         # output = self.depth_gate(output)
->>>>>>> 912f7763
         return output
 
     def set_virtual_gate(self, gate_val):
@@ -1097,21 +1083,15 @@
             )
 
         # ########### TODO: Depth gate
-<<<<<<< HEAD
-        assert output.shape == input_hidden_states.shape
-        mask = self.depth_gate.gate_f.unsqueeze(-1).unsqueeze(-1).unsqueeze(-1)
-        output_tensor = (1 - mask) * input_hidden_states + mask * output
-        
+        output = (1 - self.depth_gate.gate_f.expand_as(output)) * input_hidden_states + (self.depth_gate.gate_f.expand_as(output)) * output 
+        # output = self.depth_gate(output)
+
         if not return_dict:
             return (output_tensor,)
 
         return Transformer2DModelOutput(sample=output_tensor)
 
         # output = (1 - self.depth_gate.gate_f.expand_as(output)) * input_hidden_states + (self.depth_gate.gate_f.expand_as(output)) * output 
-=======
-        output = (1 - self.depth_gate.gate_f.expand_as(output)) * input_hidden_states + (
-            self.depth_gate.gate_f.expand_as(output)) * output
->>>>>>> 912f7763
         # output = self.depth_gate(output)
 
         # if not return_dict:
