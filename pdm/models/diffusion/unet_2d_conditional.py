--- conflicted
+++ resolved
@@ -50,15 +50,14 @@
     KCrossAttnUpBlock2D, UNetMidBlock2D
 )
 
-<<<<<<< HEAD
-from .blocks import (CrossAttnDownBlock2DWidthDepthGated, CrossAttnUpBlock2DWidthDepthGated, CrossAttnUpBlock2DWidthHalfDepthGated,
-                     CrossAttnDownBlock2DWidthHalfDepthGated, DownBlock2DWidthDepthGated, UpBlock2DWidthDepthGated,
-                     DownBlock2DWidthHalfDepthGated, UpBlock2DWidthHalfDepthGated, UNetMidBlock2DCrossAttnWidthGated)
-=======
-from pdm.models.diffusion.blocks import (CrossAttnDownBlock2DWidthDepthGated, CrossAttnUpBlock2DWidthDepthGated, CrossAttnUpBlock2DWidthHalfDepthGated, 
-                                         CrossAttnDownBlock2DWidthHalfDepthGated, DownBlock2DWidthDepthGated, UpBlock2DWidthDepthGated,
-                                         DownBlock2DWidthHalfDepthGated, UpBlock2DWidthHalfDepthGated, UNetMidBlock2DCrossAttnWidthGated)
->>>>>>> 56678bbd
+from .blocks import (CrossAttnDownBlock2DWidthDepthGated, CrossAttnUpBlock2DWidthDepthGated,
+                     CrossAttnUpBlock2DWidthHalfDepthGated, CrossAttnDownBlock2DWidthHalfDepthGated,
+                     DownBlock2DWidthDepthGated, UpBlock2DWidthDepthGated, DownBlock2DWidthHalfDepthGated,
+                     UpBlock2DWidthHalfDepthGated, UNetMidBlock2DCrossAttnWidthGated)
+
+# from pdm.models.diffusion.blocks import (CrossAttnDownBlock2DWidthDepthGated, CrossAttnUpBlock2DWidthDepthGated, CrossAttnUpBlock2DWidthHalfDepthGated,
+#                                          CrossAttnDownBlock2DWidthHalfDepthGated, DownBlock2DWidthDepthGated, UpBlock2DWidthDepthGated,
+#                                          DownBlock2DWidthHalfDepthGated, UpBlock2DWidthHalfDepthGated, UNetMidBlock2DCrossAttnWidthGated)
 
 logger = logging.get_logger(__name__)  # pylint: disable=invalid-name
 
@@ -1325,24 +1324,39 @@
         if hasattr(module, "gradient_checkpointing"):
             module.gradient_checkpointing = value
 
+    # def get_structure(self):
+    #     if self.structure == [[], []]:
+    #         structure = [[], []]
+    #
+    #         # Down Blocks
+    #         for m in self.down_blocks:
+    #             # if hasattr(m, "get_gate_structure"):
+    #             assert hasattr(m, "get_gate_structure")
+    #             m_structure = m.get_gate_structure()
+    #             assert len(m_structure) == 2
+    #             structure[0] = structure[0] + m_structure[0]
+    #             structure[1] = structure[1] + m_structure[1]
+    #
+    #         for m in self.modules():
+    #             if hasattr(m, "get_gate_structure"):
+    #                 structure.append(m.get_gate_structure())
+    #         self.structure = structure
+    #     return structure
+
     def get_structure(self):
-        if self.structure == [[], []]:
-            structure = [[], []]
-
-            # Down Blocks
-            for m in self.down_blocks:
-                # if hasattr(m, "get_gate_structure"):
-                assert hasattr(m, "get_gate_structure")
-                m_structure = m.get_gate_structure()
-                assert len(m_structure) == 2
-                structure[0] = structure[0] + m_structure[0]
-                structure[1] = structure[1] + m_structure[1]
-            
-            for m in self.modules():
-                if hasattr(m, "get_gate_structure"):
-                    structure.append(m.get_gate_structure())
-            self.structure = structure
-        return structure
+        structure = []
+        for m in self.modules():
+            if hasattr(m, "get_gate_structure"):
+                structure.append(m.get_gate_structure())
+        self.structure = structure
+        structure_size = []
+        for elem in self.structure:
+            if "width" in elem:
+                for w in elem["width"]:
+                    structure_size.append(w)
+            if "depth" in elem:
+                structure_size.append(elem["depth"][0])
+        return structure, structure_size
 
     def set_structure(self, arch_vector):
         start = 0
