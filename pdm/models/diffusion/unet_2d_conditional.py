# Copyright 2023 The HuggingFace Team. All rights reserved.
#
# Licensed under the Apache License, Version 2.0 (the "License");
# you may not use this file except in compliance with the License.
# You may obtain a copy of the License at
#
#     http://www.apache.org/licenses/LICENSE-2.0
#
# Unless required by applicable law or agreed to in writing, software
# distributed under the License is distributed on an "AS IS" BASIS,
# WITHOUT WARRANTIES OR CONDITIONS OF ANY KIND, either express or implied.
# See the License for the specific language governing permissions and
# limitations under the License.
from typing import Dict

import torch.utils.checkpoint
from diffusers.models.modeling_utils import *
from diffusers import __version__
from diffusers.configuration_utils import ConfigMixin, register_to_config
from diffusers.loaders import UNet2DConditionLoadersMixin
from diffusers.models.unet_2d_condition import UNet2DConditionOutput
from diffusers.utils import logging, _get_model_file, _add_variant
from diffusers.models.activations import get_activation
from diffusers.models.attention_processor import (
    ADDED_KV_ATTENTION_PROCESSORS,
    CROSS_ATTENTION_PROCESSORS,
    AttentionProcessor,
    AttnAddedKVProcessor,
    AttnProcessor,
)
from diffusers.models.embeddings import (
    GaussianFourierProjection,
    ImageHintTimeEmbedding,
    ImageProjection,
    ImageTimeEmbedding,
    PositionNet,
    TextImageProjection,
    TextImageTimeEmbedding,
    TextTimeEmbedding,
    TimestepEmbedding,
    Timesteps,
)
from diffusers.models.modeling_utils import ModelMixin, _LOW_CPU_MEM_USAGE_DEFAULT
from diffusers.models.unet_2d_blocks import (
    UNetMidBlock2DCrossAttn,
    UNetMidBlock2DSimpleCrossAttn, DownBlock2D, ResnetDownsampleBlock2D, AttnDownBlock2D, SimpleCrossAttnDownBlock2D,
    SkipDownBlock2D, CrossAttnDownBlock2D, AttnSkipDownBlock2D, DownEncoderBlock2D, AttnDownEncoderBlock2D,
    KDownBlock2D, KCrossAttnDownBlock2D, UpBlock2D, ResnetUpsampleBlock2D, CrossAttnUpBlock2D, SimpleCrossAttnUpBlock2D,
    AttnUpBlock2D, SkipUpBlock2D, AttnSkipUpBlock2D, UpDecoderBlock2D, AttnUpDecoderBlock2D, KUpBlock2D,
    KCrossAttnUpBlock2D, UNetMidBlock2D
)

from .blocks import (CrossAttnDownBlock2DWidthDepthGated, CrossAttnUpBlock2DWidthDepthGated,
                     CrossAttnUpBlock2DWidthHalfDepthGated, CrossAttnDownBlock2DWidthHalfDepthGated,
                     DownBlock2DWidthDepthGated, UpBlock2DWidthDepthGated, DownBlock2DWidthHalfDepthGated,
                     UpBlock2DWidthHalfDepthGated, UNetMidBlock2DCrossAttnWidthGated)

# from pdm.models.diffusion.blocks import (CrossAttnDownBlock2DWidthDepthGated, CrossAttnUpBlock2DWidthDepthGated, CrossAttnUpBlock2DWidthHalfDepthGated,
#                                          CrossAttnDownBlock2DWidthHalfDepthGated, DownBlock2DWidthDepthGated, UpBlock2DWidthDepthGated,
#                                          DownBlock2DWidthHalfDepthGated, UpBlock2DWidthHalfDepthGated, UNetMidBlock2DCrossAttnWidthGated)

logger = logging.get_logger(__name__)  # pylint: disable=invalid-name


def get_down_block(
        down_block_type,
        num_layers,
        in_channels,
        out_channels,
        temb_channels,
        add_downsample,
        resnet_eps,
        resnet_act_fn,
        transformer_layers_per_block=1,
        num_attention_heads=None,
        resnet_groups=None,
        cross_attention_dim=None,
        downsample_padding=None,
        dual_cross_attention=False,
        use_linear_projection=False,
        only_cross_attention=False,
        upcast_attention=False,
        resnet_time_scale_shift="default",
        attention_type="default",
        resnet_skip_time_act=False,
        resnet_out_scale_factor=1.0,
        cross_attention_norm=None,
        attention_head_dim=None,
        downsample_type=None,
        dropout=0.0,
):
    # If attn head dim is not defined, we default it to the number of heads
    if attention_head_dim is None:
        logger.warning(
            f"It is recommended to provide `attention_head_dim` when calling `get_down_block`. Defaulting `attention_head_dim` to {num_attention_heads}."
        )
        attention_head_dim = num_attention_heads

    down_block_type = down_block_type[7:] if down_block_type.startswith("UNetRes") else down_block_type
    if down_block_type == "DownBlock2D":
        return DownBlock2D(
            num_layers=num_layers,
            in_channels=in_channels,
            out_channels=out_channels,
            temb_channels=temb_channels,
            dropout=dropout,
            add_downsample=add_downsample,
            resnet_eps=resnet_eps,
            resnet_act_fn=resnet_act_fn,
            resnet_groups=resnet_groups,
            downsample_padding=downsample_padding,
            resnet_time_scale_shift=resnet_time_scale_shift,
        )
    elif down_block_type == "DownBlock2DGated":
        return DownBlock2DWidthDepthGated(
            num_layers=num_layers,
            in_channels=in_channels,
            out_channels=out_channels,
            temb_channels=temb_channels,
            dropout=dropout,
            add_downsample=add_downsample,
            resnet_eps=resnet_eps,
            resnet_act_fn=resnet_act_fn,
            resnet_groups=resnet_groups,
            downsample_padding=downsample_padding,
            resnet_time_scale_shift=resnet_time_scale_shift,
        )
    elif down_block_type == "DownBlock2DHalfGated":
        return DownBlock2DWidthHalfDepthGated(
            num_layers=num_layers,
            in_channels=in_channels,
            out_channels=out_channels,
            temb_channels=temb_channels,
            dropout=dropout,
            add_downsample=add_downsample,
            resnet_eps=resnet_eps,
            resnet_act_fn=resnet_act_fn,
            resnet_groups=resnet_groups,
            downsample_padding=downsample_padding,
            resnet_time_scale_shift=resnet_time_scale_shift,
        )
    elif down_block_type == "ResnetDownsampleBlock2D":
        return ResnetDownsampleBlock2D(
            num_layers=num_layers,
            in_channels=in_channels,
            out_channels=out_channels,
            temb_channels=temb_channels,
            dropout=dropout,
            add_downsample=add_downsample,
            resnet_eps=resnet_eps,
            resnet_act_fn=resnet_act_fn,
            resnet_groups=resnet_groups,
            resnet_time_scale_shift=resnet_time_scale_shift,
            skip_time_act=resnet_skip_time_act,
            output_scale_factor=resnet_out_scale_factor,
        )
    elif down_block_type == "AttnDownBlock2D":
        if add_downsample is False:
            downsample_type = None
        else:
            downsample_type = downsample_type or "conv"  # default to 'conv'
        return AttnDownBlock2D(
            num_layers=num_layers,
            in_channels=in_channels,
            out_channels=out_channels,
            temb_channels=temb_channels,
            dropout=dropout,
            resnet_eps=resnet_eps,
            resnet_act_fn=resnet_act_fn,
            resnet_groups=resnet_groups,
            downsample_padding=downsample_padding,
            attention_head_dim=attention_head_dim,
            resnet_time_scale_shift=resnet_time_scale_shift,
            downsample_type=downsample_type,
        )
    elif down_block_type == "CrossAttnDownBlock2D":
        if cross_attention_dim is None:
            raise ValueError("cross_attention_dim must be specified for CrossAttnDownBlock2D")
        return CrossAttnDownBlock2D(
            num_layers=num_layers,
            transformer_layers_per_block=transformer_layers_per_block,
            in_channels=in_channels,
            out_channels=out_channels,
            temb_channels=temb_channels,
            dropout=dropout,
            add_downsample=add_downsample,
            resnet_eps=resnet_eps,
            resnet_act_fn=resnet_act_fn,
            resnet_groups=resnet_groups,
            downsample_padding=downsample_padding,
            cross_attention_dim=cross_attention_dim,
            num_attention_heads=num_attention_heads,
            dual_cross_attention=dual_cross_attention,
            use_linear_projection=use_linear_projection,
            only_cross_attention=only_cross_attention,
            upcast_attention=upcast_attention,
            resnet_time_scale_shift=resnet_time_scale_shift,
            attention_type=attention_type,
        )
    elif down_block_type == "CrossAttnDownBlock2DGated":
        if cross_attention_dim is None:
            raise ValueError("cross_attention_dim must be specified for CrossAttnDownBlock2D")
        return CrossAttnDownBlock2DWidthDepthGated(
            num_layers=num_layers,
            transformer_layers_per_block=transformer_layers_per_block,
            in_channels=in_channels,
            out_channels=out_channels,
            temb_channels=temb_channels,
            dropout=dropout,
            add_downsample=add_downsample,
            resnet_eps=resnet_eps,
            resnet_act_fn=resnet_act_fn,
            resnet_groups=resnet_groups,
            downsample_padding=downsample_padding,
            cross_attention_dim=cross_attention_dim,
            num_attention_heads=num_attention_heads,
            dual_cross_attention=dual_cross_attention,
            use_linear_projection=use_linear_projection,
            only_cross_attention=only_cross_attention,
            upcast_attention=upcast_attention,
            resnet_time_scale_shift=resnet_time_scale_shift,
            attention_type=attention_type,
        )
    elif down_block_type == "CrossAttnDownBlock2DHalfGated":
        if cross_attention_dim is None:
            raise ValueError("cross_attention_dim must be specified for CrossAttnDownBlock2D")
        return CrossAttnDownBlock2DWidthHalfDepthGated(
            num_layers=num_layers,
            transformer_layers_per_block=transformer_layers_per_block,
            in_channels=in_channels,
            out_channels=out_channels,
            temb_channels=temb_channels,
            dropout=dropout,
            add_downsample=add_downsample,
            resnet_eps=resnet_eps,
            resnet_act_fn=resnet_act_fn,
            resnet_groups=resnet_groups,
            downsample_padding=downsample_padding,
            cross_attention_dim=cross_attention_dim,
            num_attention_heads=num_attention_heads,
            dual_cross_attention=dual_cross_attention,
            use_linear_projection=use_linear_projection,
            only_cross_attention=only_cross_attention,
            upcast_attention=upcast_attention,
            resnet_time_scale_shift=resnet_time_scale_shift,
            attention_type=attention_type,
        )
    elif down_block_type == "SimpleCrossAttnDownBlock2D":
        if cross_attention_dim is None:
            raise ValueError("cross_attention_dim must be specified for SimpleCrossAttnDownBlock2D")
        return SimpleCrossAttnDownBlock2D(
            num_layers=num_layers,
            in_channels=in_channels,
            out_channels=out_channels,
            temb_channels=temb_channels,
            dropout=dropout,
            add_downsample=add_downsample,
            resnet_eps=resnet_eps,
            resnet_act_fn=resnet_act_fn,
            resnet_groups=resnet_groups,
            cross_attention_dim=cross_attention_dim,
            attention_head_dim=attention_head_dim,
            resnet_time_scale_shift=resnet_time_scale_shift,
            skip_time_act=resnet_skip_time_act,
            output_scale_factor=resnet_out_scale_factor,
            only_cross_attention=only_cross_attention,
            cross_attention_norm=cross_attention_norm,
        )
    elif down_block_type == "SkipDownBlock2D":
        return SkipDownBlock2D(
            num_layers=num_layers,
            in_channels=in_channels,
            out_channels=out_channels,
            temb_channels=temb_channels,
            dropout=dropout,
            add_downsample=add_downsample,
            resnet_eps=resnet_eps,
            resnet_act_fn=resnet_act_fn,
            downsample_padding=downsample_padding,
            resnet_time_scale_shift=resnet_time_scale_shift,
        )
    elif down_block_type == "AttnSkipDownBlock2D":
        return AttnSkipDownBlock2D(
            num_layers=num_layers,
            in_channels=in_channels,
            out_channels=out_channels,
            temb_channels=temb_channels,
            dropout=dropout,
            add_downsample=add_downsample,
            resnet_eps=resnet_eps,
            resnet_act_fn=resnet_act_fn,
            attention_head_dim=attention_head_dim,
            resnet_time_scale_shift=resnet_time_scale_shift,
        )
    elif down_block_type == "DownEncoderBlock2D":
        return DownEncoderBlock2D(
            num_layers=num_layers,
            in_channels=in_channels,
            out_channels=out_channels,
            dropout=dropout,
            add_downsample=add_downsample,
            resnet_eps=resnet_eps,
            resnet_act_fn=resnet_act_fn,
            resnet_groups=resnet_groups,
            downsample_padding=downsample_padding,
            resnet_time_scale_shift=resnet_time_scale_shift,
        )
    elif down_block_type == "AttnDownEncoderBlock2D":
        return AttnDownEncoderBlock2D(
            num_layers=num_layers,
            in_channels=in_channels,
            out_channels=out_channels,
            dropout=dropout,
            add_downsample=add_downsample,
            resnet_eps=resnet_eps,
            resnet_act_fn=resnet_act_fn,
            resnet_groups=resnet_groups,
            downsample_padding=downsample_padding,
            attention_head_dim=attention_head_dim,
            resnet_time_scale_shift=resnet_time_scale_shift,
        )
    elif down_block_type == "KDownBlock2D":
        return KDownBlock2D(
            num_layers=num_layers,
            in_channels=in_channels,
            out_channels=out_channels,
            temb_channels=temb_channels,
            dropout=dropout,
            add_downsample=add_downsample,
            resnet_eps=resnet_eps,
            resnet_act_fn=resnet_act_fn,
        )
    elif down_block_type == "KCrossAttnDownBlock2D":
        return KCrossAttnDownBlock2D(
            num_layers=num_layers,
            in_channels=in_channels,
            out_channels=out_channels,
            temb_channels=temb_channels,
            dropout=dropout,
            add_downsample=add_downsample,
            resnet_eps=resnet_eps,
            resnet_act_fn=resnet_act_fn,
            cross_attention_dim=cross_attention_dim,
            attention_head_dim=attention_head_dim,
            add_self_attention=True if not add_downsample else False,
        )
    raise ValueError(f"{down_block_type} does not exist.")


def get_up_block(
        up_block_type,
        num_layers,
        in_channels,
        out_channels,
        prev_output_channel,
        temb_channels,
        add_upsample,
        resnet_eps,
        resnet_act_fn,
        transformer_layers_per_block=1,
        num_attention_heads=None,
        resnet_groups=None,
        cross_attention_dim=None,
        dual_cross_attention=False,
        use_linear_projection=False,
        only_cross_attention=False,
        upcast_attention=False,
        resnet_time_scale_shift="default",
        attention_type="default",
        resnet_skip_time_act=False,
        resnet_out_scale_factor=1.0,
        cross_attention_norm=None,
        attention_head_dim=None,
        upsample_type=None,
        dropout=0.0,
):
    # If attn head dim is not defined, we default it to the number of heads
    if attention_head_dim is None:
        logger.warning(
            f"It is recommended to provide `attention_head_dim` when calling `get_up_block`. Defaulting"
            f" `attention_head_dim` to {num_attention_heads}."
        )
        attention_head_dim = num_attention_heads

    up_block_type = up_block_type[7:] if up_block_type.startswith("UNetRes") else up_block_type
    if up_block_type == "UpBlock2D":
        return UpBlock2D(
            num_layers=num_layers,
            in_channels=in_channels,
            out_channels=out_channels,
            prev_output_channel=prev_output_channel,
            temb_channels=temb_channels,
            dropout=dropout,
            add_upsample=add_upsample,
            resnet_eps=resnet_eps,
            resnet_act_fn=resnet_act_fn,
            resnet_groups=resnet_groups,
            resnet_time_scale_shift=resnet_time_scale_shift,
        )
    elif up_block_type == "UpBlock2DHalfGated":
        return UpBlock2DWidthHalfDepthGated(
            num_layers=num_layers,
            in_channels=in_channels,
            out_channels=out_channels,
            prev_output_channel=prev_output_channel,
            temb_channels=temb_channels,
            dropout=dropout,
            add_upsample=add_upsample,
            resnet_eps=resnet_eps,
            resnet_act_fn=resnet_act_fn,
            resnet_groups=resnet_groups,
            resnet_time_scale_shift=resnet_time_scale_shift,
        )
    elif up_block_type == "UpBlock2DGated":
        return UpBlock2DWidthDepthGated(
            num_layers=num_layers,
            in_channels=in_channels,
            out_channels=out_channels,
            prev_output_channel=prev_output_channel,
            temb_channels=temb_channels,
            dropout=dropout,
            add_upsample=add_upsample,
            resnet_eps=resnet_eps,
            resnet_act_fn=resnet_act_fn,
            resnet_groups=resnet_groups,
            resnet_time_scale_shift=resnet_time_scale_shift,
        )
    elif up_block_type == "ResnetUpsampleBlock2D":
        return ResnetUpsampleBlock2D(
            num_layers=num_layers,
            in_channels=in_channels,
            out_channels=out_channels,
            prev_output_channel=prev_output_channel,
            temb_channels=temb_channels,
            dropout=dropout,
            add_upsample=add_upsample,
            resnet_eps=resnet_eps,
            resnet_act_fn=resnet_act_fn,
            resnet_groups=resnet_groups,
            resnet_time_scale_shift=resnet_time_scale_shift,
            skip_time_act=resnet_skip_time_act,
            output_scale_factor=resnet_out_scale_factor,
        )
    elif up_block_type == "CrossAttnUpBlock2D":
        if cross_attention_dim is None:
            raise ValueError("cross_attention_dim must be specified for CrossAttnUpBlock2D")
        return CrossAttnUpBlock2D(
            num_layers=num_layers,
            transformer_layers_per_block=transformer_layers_per_block,
            in_channels=in_channels,
            out_channels=out_channels,
            prev_output_channel=prev_output_channel,
            temb_channels=temb_channels,
            dropout=dropout,
            add_upsample=add_upsample,
            resnet_eps=resnet_eps,
            resnet_act_fn=resnet_act_fn,
            resnet_groups=resnet_groups,
            cross_attention_dim=cross_attention_dim,
            num_attention_heads=num_attention_heads,
            dual_cross_attention=dual_cross_attention,
            use_linear_projection=use_linear_projection,
            only_cross_attention=only_cross_attention,
            upcast_attention=upcast_attention,
            resnet_time_scale_shift=resnet_time_scale_shift,
            attention_type=attention_type,
        )
    elif up_block_type == "CrossAttnUpBlock2DGated":
        if cross_attention_dim is None:
            raise ValueError("cross_attention_dim must be specified for CrossAttnUpBlock2D")
        return CrossAttnUpBlock2DWidthDepthGated(
            num_layers=num_layers,
            transformer_layers_per_block=transformer_layers_per_block,
            in_channels=in_channels,
            out_channels=out_channels,
            prev_output_channel=prev_output_channel,
            temb_channels=temb_channels,
            dropout=dropout,
            add_upsample=add_upsample,
            resnet_eps=resnet_eps,
            resnet_act_fn=resnet_act_fn,
            resnet_groups=resnet_groups,
            cross_attention_dim=cross_attention_dim,
            num_attention_heads=num_attention_heads,
            dual_cross_attention=dual_cross_attention,
            use_linear_projection=use_linear_projection,
            only_cross_attention=only_cross_attention,
            upcast_attention=upcast_attention,
            resnet_time_scale_shift=resnet_time_scale_shift,
            attention_type=attention_type,
        )
    elif up_block_type == "CrossAttnUpBlock2DHalfGated":
        if cross_attention_dim is None:
            raise ValueError("cross_attention_dim must be specified for CrossAttnUpBlock2D")
        return CrossAttnUpBlock2DWidthHalfDepthGated(
            num_layers=num_layers,
            transformer_layers_per_block=transformer_layers_per_block,
            in_channels=in_channels,
            out_channels=out_channels,
            prev_output_channel=prev_output_channel,
            temb_channels=temb_channels,
            dropout=dropout,
            add_upsample=add_upsample,
            resnet_eps=resnet_eps,
            resnet_act_fn=resnet_act_fn,
            resnet_groups=resnet_groups,
            cross_attention_dim=cross_attention_dim,
            num_attention_heads=num_attention_heads,
            dual_cross_attention=dual_cross_attention,
            use_linear_projection=use_linear_projection,
            only_cross_attention=only_cross_attention,
            upcast_attention=upcast_attention,
            resnet_time_scale_shift=resnet_time_scale_shift,
            attention_type=attention_type,
        )
    elif up_block_type == "SimpleCrossAttnUpBlock2D":
        if cross_attention_dim is None:
            raise ValueError("cross_attention_dim must be specified for SimpleCrossAttnUpBlock2D")
        return SimpleCrossAttnUpBlock2D(
            num_layers=num_layers,
            in_channels=in_channels,
            out_channels=out_channels,
            prev_output_channel=prev_output_channel,
            temb_channels=temb_channels,
            dropout=dropout,
            add_upsample=add_upsample,
            resnet_eps=resnet_eps,
            resnet_act_fn=resnet_act_fn,
            resnet_groups=resnet_groups,
            cross_attention_dim=cross_attention_dim,
            attention_head_dim=attention_head_dim,
            resnet_time_scale_shift=resnet_time_scale_shift,
            skip_time_act=resnet_skip_time_act,
            output_scale_factor=resnet_out_scale_factor,
            only_cross_attention=only_cross_attention,
            cross_attention_norm=cross_attention_norm,
        )
    elif up_block_type == "AttnUpBlock2D":
        if add_upsample is False:
            upsample_type = None
        else:
            upsample_type = upsample_type or "conv"  # default to 'conv'

        return AttnUpBlock2D(
            num_layers=num_layers,
            in_channels=in_channels,
            out_channels=out_channels,
            prev_output_channel=prev_output_channel,
            temb_channels=temb_channels,
            dropout=dropout,
            resnet_eps=resnet_eps,
            resnet_act_fn=resnet_act_fn,
            resnet_groups=resnet_groups,
            attention_head_dim=attention_head_dim,
            resnet_time_scale_shift=resnet_time_scale_shift,
            upsample_type=upsample_type,
        )
    elif up_block_type == "SkipUpBlock2D":
        return SkipUpBlock2D(
            num_layers=num_layers,
            in_channels=in_channels,
            out_channels=out_channels,
            prev_output_channel=prev_output_channel,
            temb_channels=temb_channels,
            dropout=dropout,
            add_upsample=add_upsample,
            resnet_eps=resnet_eps,
            resnet_act_fn=resnet_act_fn,
            resnet_time_scale_shift=resnet_time_scale_shift,
        )
    elif up_block_type == "AttnSkipUpBlock2D":
        return AttnSkipUpBlock2D(
            num_layers=num_layers,
            in_channels=in_channels,
            out_channels=out_channels,
            prev_output_channel=prev_output_channel,
            temb_channels=temb_channels,
            dropout=dropout,
            add_upsample=add_upsample,
            resnet_eps=resnet_eps,
            resnet_act_fn=resnet_act_fn,
            attention_head_dim=attention_head_dim,
            resnet_time_scale_shift=resnet_time_scale_shift,
        )
    elif up_block_type == "UpDecoderBlock2D":
        return UpDecoderBlock2D(
            num_layers=num_layers,
            in_channels=in_channels,
            out_channels=out_channels,
            dropout=dropout,
            add_upsample=add_upsample,
            resnet_eps=resnet_eps,
            resnet_act_fn=resnet_act_fn,
            resnet_groups=resnet_groups,
            resnet_time_scale_shift=resnet_time_scale_shift,
            temb_channels=temb_channels,
        )
    elif up_block_type == "AttnUpDecoderBlock2D":
        return AttnUpDecoderBlock2D(
            num_layers=num_layers,
            in_channels=in_channels,
            out_channels=out_channels,
            dropout=dropout,
            add_upsample=add_upsample,
            resnet_eps=resnet_eps,
            resnet_act_fn=resnet_act_fn,
            resnet_groups=resnet_groups,
            attention_head_dim=attention_head_dim,
            resnet_time_scale_shift=resnet_time_scale_shift,
            temb_channels=temb_channels,
        )
    elif up_block_type == "KUpBlock2D":
        return KUpBlock2D(
            num_layers=num_layers,
            in_channels=in_channels,
            out_channels=out_channels,
            temb_channels=temb_channels,
            dropout=dropout,
            add_upsample=add_upsample,
            resnet_eps=resnet_eps,
            resnet_act_fn=resnet_act_fn,
        )
    elif up_block_type == "KCrossAttnUpBlock2D":
        return KCrossAttnUpBlock2D(
            num_layers=num_layers,
            in_channels=in_channels,
            out_channels=out_channels,
            temb_channels=temb_channels,
            dropout=dropout,
            add_upsample=add_upsample,
            resnet_eps=resnet_eps,
            resnet_act_fn=resnet_act_fn,
            cross_attention_dim=cross_attention_dim,
            attention_head_dim=attention_head_dim,
        )

    raise ValueError(f"{up_block_type} does not exist.")


class UNet2DConditionModelGated(ModelMixin, ConfigMixin, UNet2DConditionLoadersMixin):
    r"""
    A conditional 2D UNet model that takes a noisy sample, conditional state, and a timestep and returns a sample
    shaped output.

    This model inherits from [`ModelMixin`]. Check the superclass documentation for it's generic methods implemented
    for all models (such as downloading or saving).

    Parameters:
        sample_size (`int` or `Tuple[int, int]`, *optional*, defaults to `None`):
            Height and width of input/output sample.
        in_channels (`int`, *optional*, defaults to 4): Number of channels in the input sample.
        out_channels (`int`, *optional*, defaults to 4): Number of channels in the output.
        center_input_sample (`bool`, *optional*, defaults to `False`): Whether to center the input sample.
        flip_sin_to_cos (`bool`, *optional*, defaults to `False`):
            Whether to flip the sin to cos in the time embedding.
        freq_shift (`int`, *optional*, defaults to 0): The frequency shift to apply to the time embedding.
        down_block_types (`Tuple[str]`, *optional*, defaults to `("CrossAttnDownBlock2D", "CrossAttnDownBlock2D", "CrossAttnDownBlock2D", "DownBlock2D")`):
            The tuple of downsample blocks to use.
        mid_block_type (`str`, *optional*, defaults to `"UNetMidBlock2DCrossAttn"`):
            Block type for middle of UNet, it can be either `UNetMidBlock2DCrossAttn` or
            `UNetMidBlock2DSimpleCrossAttn`. If `None`, the mid block layer is skipped.
        up_block_types (`Tuple[str]`, *optional*, defaults to `("UpBlock2D", "CrossAttnUpBlock2D", "CrossAttnUpBlock2D", "CrossAttnUpBlock2D")`):
            The tuple of upsample blocks to use.
        only_cross_attention(`bool` or `Tuple[bool]`, *optional*, default to `False`):
            Whether to include self-attention in the basic transformer blocks, see
            [`~models.attention.BasicTransformerBlock`].
        block_out_channels (`Tuple[int]`, *optional*, defaults to `(320, 640, 1280, 1280)`):
            The tuple of output channels for each block.
        layers_per_block (`int`, *optional*, defaults to 2): The number of layers per block.
        downsample_padding (`int`, *optional*, defaults to 1): The padding to use for the downsampling convolution.
        mid_block_scale_factor (`float`, *optional*, defaults to 1.0): The scale factor to use for the mid block.
        dropout (`float`, *optional*, defaults to 0.0): The dropout probability to use.
        act_fn (`str`, *optional*, defaults to `"silu"`): The activation function to use.
        norm_num_groups (`int`, *optional*, defaults to 32): The number of groups to use for the normalization.
            If `None`, normalization and activation layers is skipped in post-processing.
        norm_eps (`float`, *optional*, defaults to 1e-5): The epsilon to use for the normalization.
        cross_attention_dim (`int` or `Tuple[int]`, *optional*, defaults to 1280):
            The dimension of the cross attention features.
        transformer_layers_per_block (`int` or `Tuple[int]`, *optional*, defaults to 1):
            The number of transformer blocks of type [`~models.attention.BasicTransformerBlock`]. Only relevant for
            [`~models.unet_2d_blocks.CrossAttnDownBlock2D`], [`~models.unet_2d_blocks.CrossAttnUpBlock2D`],
            [`~models.unet_2d_blocks.UNetMidBlock2DCrossAttn`].
        encoder_hid_dim (`int`, *optional*, defaults to None):
            If `encoder_hid_dim_type` is defined, `encoder_hidden_states` will be projected from `encoder_hid_dim`
            dimension to `cross_attention_dim`.
        encoder_hid_dim_type (`str`, *optional*, defaults to `None`):
            If given, the `encoder_hidden_states` and potentially other embeddings are down-projected to text
            embeddings of dimension `cross_attention` according to `encoder_hid_dim_type`.
        attention_head_dim (`int`, *optional*, defaults to 8): The dimension of the attention heads.
        num_attention_heads (`int`, *optional*):
            The number of attention heads. If not defined, defaults to `attention_head_dim`
        resnet_time_scale_shift (`str`, *optional*, defaults to `"default"`): Time scale shift config
            for ResNet blocks (see [`~models.resnet.ResnetBlock2D`]). Choose from `default` or `scale_shift`.
        class_embed_type (`str`, *optional*, defaults to `None`):
            The type of class embedding to use which is ultimately summed with the time embeddings. Choose from `None`,
            `"timestep"`, `"identity"`, `"projection"`, or `"simple_projection"`.
        addition_embed_type (`str`, *optional*, defaults to `None`):
            Configures an optional embedding which will be summed with the time embeddings. Choose from `None` or
            "text". "text" will use the `TextTimeEmbedding` layer.
        addition_time_embed_dim: (`int`, *optional*, defaults to `None`):
            Dimension for the timestep embeddings.
        num_class_embeds (`int`, *optional*, defaults to `None`):
            Input dimension of the learnable embedding matrix to be projected to `time_embed_dim`, when performing
            class conditioning with `class_embed_type` equal to `None`.
        time_embedding_type (`str`, *optional*, defaults to `positional`):
            The type of position embedding to use for timesteps. Choose from `positional` or `fourier`.
        time_embedding_dim (`int`, *optional*, defaults to `None`):
            An optional override for the dimension of the projected time embedding.
        time_embedding_act_fn (`str`, *optional*, defaults to `None`):
            Optional activation function to use only once on the time embeddings before they are passed to the rest of
            the UNet. Choose from `silu`, `mish`, `gelu`, and `swish`.
        timestep_post_act (`str`, *optional*, defaults to `None`):
            The second activation function to use in timestep embedding. Choose from `silu`, `mish` and `gelu`.
        time_cond_proj_dim (`int`, *optional*, defaults to `None`):
            The dimension of `cond_proj` layer in the timestep embedding.
        conv_in_kernel (`int`, *optional*, default to `3`): The kernel size of `conv_in` layer.
        conv_out_kernel (`int`, *optional*, default to `3`): The kernel size of `conv_out` layer.
        projection_class_embeddings_input_dim (`int`, *optional*): The dimension of the `class_labels` input when
            `class_embed_type="projection"`. Required when `class_embed_type="projection"`.
        class_embeddings_concat (`bool`, *optional*, defaults to `False`): Whether to concatenate the time
            embeddings with the class embeddings.
        mid_block_only_cross_attention (`bool`, *optional*, defaults to `None`):
            Whether to use cross attention with the mid block when using the `UNetMidBlock2DSimpleCrossAttn`. If
            `only_cross_attention` is given as a single boolean and `mid_block_only_cross_attention` is `None`, the
            `only_cross_attention` value is used as the value for `mid_block_only_cross_attention`. Default to `False`
            otherwise.
    """

    _supports_gradient_checkpointing = True

    @register_to_config
    def __init__(
            self,
            sample_size: Optional[int] = None,
            in_channels: int = 4,
            out_channels: int = 4,
            center_input_sample: bool = False,
            flip_sin_to_cos: bool = True,
            freq_shift: int = 0,
            down_block_types: Tuple[str] = (
                    "CrossAttnDownBlock2DHalfGated",
                    "CrossAttnDownBlock2DHalfGated",
                    "CrossAttnDownBlock2DHalfGated",
                    "DownBlock2DHalfGated",
            ),
            mid_block_type: Optional[str] = "UNetMidBlock2DCrossAttnWidthGated",
            up_block_types: Tuple[str] = (
                    "UpBlock2DHalfGated", "CrossAttnUpBlock2DHalfGated", "CrossAttnUpBlock2DHalfGated",
                    "CrossAttnUpBlock2DHalfGated"),
            only_cross_attention: Union[bool, Tuple[bool]] = False,
            block_out_channels: Tuple[int] = (320, 640, 1280, 1280),
            layers_per_block: Union[int, Tuple[int]] = 2,
            downsample_padding: int = 1,
            mid_block_scale_factor: float = 1,
            dropout: float = 0.0,
            act_fn: str = "silu",
            norm_num_groups: Optional[int] = 32,
            norm_eps: float = 1e-5,
            cross_attention_dim: Union[int, Tuple[int]] = 1280,
            transformer_layers_per_block: Union[int, Tuple[int]] = 1,
            encoder_hid_dim: Optional[int] = None,
            encoder_hid_dim_type: Optional[str] = None,
            attention_head_dim: Union[int, Tuple[int]] = 8,
            num_attention_heads: Optional[Union[int, Tuple[int]]] = None,
            dual_cross_attention: bool = False,
            use_linear_projection: bool = False,
            class_embed_type: Optional[str] = None,
            addition_embed_type: Optional[str] = None,
            addition_time_embed_dim: Optional[int] = None,
            num_class_embeds: Optional[int] = None,
            upcast_attention: bool = False,
            resnet_time_scale_shift: str = "default",
            resnet_skip_time_act: bool = False,
            resnet_out_scale_factor: int = 1.0,
            time_embedding_type: str = "positional",
            time_embedding_dim: Optional[int] = None,
            time_embedding_act_fn: Optional[str] = None,
            timestep_post_act: Optional[str] = None,
            time_cond_proj_dim: Optional[int] = None,
            conv_in_kernel: int = 3,
            conv_out_kernel: int = 3,
            projection_class_embeddings_input_dim: Optional[int] = None,
            attention_type: str = "default",
            class_embeddings_concat: bool = False,
            mid_block_only_cross_attention: Optional[bool] = None,
            cross_attention_norm: Optional[str] = None,
            addition_embed_type_num_heads=64,
            total_flops=None,
    ):
        super().__init__()

        self.structure = None
        self.sample_size = sample_size

        if num_attention_heads is not None:
            raise ValueError(
                "At the moment it is not possible to define the number of attention heads via `num_attention_heads` because of a naming issue as described in https://github.com/huggingface/diffusers/issues/2011#issuecomment-1547958131. Passing `num_attention_heads` will only be supported in diffusers v0.19."
            )

        # If `num_attention_heads` is not defined (which is the case for most models)
        # it will default to `attention_head_dim`. This looks weird upon first reading it and it is.
        # The reason for this behavior is to correct for incorrectly named variables that were introduced
        # when this library was created. The incorrect naming was only discovered much later in https://github.com/huggingface/diffusers/issues/2011#issuecomment-1547958131
        # Changing `attention_head_dim` to `num_attention_heads` for 40,000+ configurations is too backwards breaking
        # which is why we correct for the naming here.
        num_attention_heads = num_attention_heads or attention_head_dim

        # Check inputs
        if len(down_block_types) != len(up_block_types):
            raise ValueError(
                f"Must provide the same number of `down_block_types` as `up_block_types`. `down_block_types`: {down_block_types}. `up_block_types`: {up_block_types}."
            )

        if len(block_out_channels) != len(down_block_types):
            raise ValueError(
                f"Must provide the same number of `block_out_channels` as `down_block_types`. `block_out_channels`: {block_out_channels}. `down_block_types`: {down_block_types}."
            )

        if not isinstance(only_cross_attention, bool) and len(only_cross_attention) != len(down_block_types):
            raise ValueError(
                f"Must provide the same number of `only_cross_attention` as `down_block_types`. `only_cross_attention`: {only_cross_attention}. `down_block_types`: {down_block_types}."
            )

        if not isinstance(num_attention_heads, int) and len(num_attention_heads) != len(down_block_types):
            raise ValueError(
                f"Must provide the same number of `num_attention_heads` as `down_block_types`. `num_attention_heads`: {num_attention_heads}. `down_block_types`: {down_block_types}."
            )

        if not isinstance(attention_head_dim, int) and len(attention_head_dim) != len(down_block_types):
            raise ValueError(
                f"Must provide the same number of `attention_head_dim` as `down_block_types`. `attention_head_dim`: {attention_head_dim}. `down_block_types`: {down_block_types}."
            )

        if isinstance(cross_attention_dim, list) and len(cross_attention_dim) != len(down_block_types):
            raise ValueError(
                f"Must provide the same number of `cross_attention_dim` as `down_block_types`. `cross_attention_dim`: {cross_attention_dim}. `down_block_types`: {down_block_types}."
            )

        if not isinstance(layers_per_block, int) and len(layers_per_block) != len(down_block_types):
            raise ValueError(
                f"Must provide the same number of `layers_per_block` as `down_block_types`. `layers_per_block`: {layers_per_block}. `down_block_types`: {down_block_types}."
            )

        # input
        conv_in_padding = (conv_in_kernel - 1) // 2
        self.conv_in = nn.Conv2d(
            in_channels, block_out_channels[0], kernel_size=conv_in_kernel, padding=conv_in_padding
        )

        # time
        if time_embedding_type == "fourier":
            time_embed_dim = time_embedding_dim or block_out_channels[0] * 2
            if time_embed_dim % 2 != 0:
                raise ValueError(f"`time_embed_dim` should be divisible by 2, but is {time_embed_dim}.")
            self.time_proj = GaussianFourierProjection(
                time_embed_dim // 2, set_W_to_weight=False, log=False, flip_sin_to_cos=flip_sin_to_cos
            )
            timestep_input_dim = time_embed_dim
        elif time_embedding_type == "positional":
            time_embed_dim = time_embedding_dim or block_out_channels[0] * 4

            self.time_proj = Timesteps(block_out_channels[0], flip_sin_to_cos, freq_shift)
            timestep_input_dim = block_out_channels[0]
        else:
            raise ValueError(
                f"{time_embedding_type} does not exist. Please make sure to use one of `fourier` or `positional`."
            )

        self.time_embedding = TimestepEmbedding(
            timestep_input_dim,
            time_embed_dim,
            act_fn=act_fn,
            post_act_fn=timestep_post_act,
            cond_proj_dim=time_cond_proj_dim,
        )

        if encoder_hid_dim_type is None and encoder_hid_dim is not None:
            encoder_hid_dim_type = "text_proj"
            self.register_to_config(encoder_hid_dim_type=encoder_hid_dim_type)
            logger.info("encoder_hid_dim_type defaults to 'text_proj' as `encoder_hid_dim` is defined.")

        if encoder_hid_dim is None and encoder_hid_dim_type is not None:
            raise ValueError(
                f"`encoder_hid_dim` has to be defined when `encoder_hid_dim_type` is set to {encoder_hid_dim_type}."
            )

        if encoder_hid_dim_type == "text_proj":
            self.encoder_hid_proj = nn.Linear(encoder_hid_dim, cross_attention_dim)
        elif encoder_hid_dim_type == "text_image_proj":
            # image_embed_dim DOESN'T have to be `cross_attention_dim`. To not clutter the __init__ too much
            # they are set to `cross_attention_dim` here as this is exactly the required dimension for the currently only use
            # case when `addition_embed_type == "text_image_proj"` (Kadinsky 2.1)`
            self.encoder_hid_proj = TextImageProjection(
                text_embed_dim=encoder_hid_dim,
                image_embed_dim=cross_attention_dim,
                cross_attention_dim=cross_attention_dim,
            )
        elif encoder_hid_dim_type == "image_proj":
            # Kandinsky 2.2
            self.encoder_hid_proj = ImageProjection(
                image_embed_dim=encoder_hid_dim,
                cross_attention_dim=cross_attention_dim,
            )
        elif encoder_hid_dim_type is not None:
            raise ValueError(
                f"encoder_hid_dim_type: {encoder_hid_dim_type} must be None, 'text_proj' or 'text_image_proj'."
            )
        else:
            self.encoder_hid_proj = None

        # class embedding
        if class_embed_type is None and num_class_embeds is not None:
            self.class_embedding = nn.Embedding(num_class_embeds, time_embed_dim)
        elif class_embed_type == "timestep":
            self.class_embedding = TimestepEmbedding(timestep_input_dim, time_embed_dim, act_fn=act_fn)
        elif class_embed_type == "identity":
            self.class_embedding = nn.Identity(time_embed_dim, time_embed_dim)
        elif class_embed_type == "projection":
            if projection_class_embeddings_input_dim is None:
                raise ValueError(
                    "`class_embed_type`: 'projection' requires `projection_class_embeddings_input_dim` be set"
                )
            # The projection `class_embed_type` is the same as the timestep `class_embed_type` except
            # 1. the `class_labels` inputs are not first converted to sinusoidal embeddings
            # 2. it projects from an arbitrary input dimension.
            #
            # Note that `TimestepEmbedding` is quite general, being mainly linear layers and activations.
            # When used for embedding actual timesteps, the timesteps are first converted to sinusoidal embeddings.
            # As a result, `TimestepEmbedding` can be passed arbitrary vectors.
            self.class_embedding = TimestepEmbedding(projection_class_embeddings_input_dim, time_embed_dim)
        elif class_embed_type == "simple_projection":
            if projection_class_embeddings_input_dim is None:
                raise ValueError(
                    "`class_embed_type`: 'simple_projection' requires `projection_class_embeddings_input_dim` be set"
                )
            self.class_embedding = nn.Linear(projection_class_embeddings_input_dim, time_embed_dim)
        else:
            self.class_embedding = None

        if addition_embed_type == "text":
            if encoder_hid_dim is not None:
                text_time_embedding_from_dim = encoder_hid_dim
            else:
                text_time_embedding_from_dim = cross_attention_dim

            self.add_embedding = TextTimeEmbedding(
                text_time_embedding_from_dim, time_embed_dim, num_heads=addition_embed_type_num_heads
            )
        elif addition_embed_type == "text_image":
            # text_embed_dim and image_embed_dim DON'T have to be `cross_attention_dim`. To not clutter the __init__ too much
            # they are set to `cross_attention_dim` here as this is exactly the required dimension for the currently only use
            # case when `addition_embed_type == "text_image"` (Kadinsky 2.1)`
            self.add_embedding = TextImageTimeEmbedding(
                text_embed_dim=cross_attention_dim, image_embed_dim=cross_attention_dim, time_embed_dim=time_embed_dim
            )
        elif addition_embed_type == "text_time":
            self.add_time_proj = Timesteps(addition_time_embed_dim, flip_sin_to_cos, freq_shift)
            self.add_embedding = TimestepEmbedding(projection_class_embeddings_input_dim, time_embed_dim)
        elif addition_embed_type == "image":
            # Kandinsky 2.2
            self.add_embedding = ImageTimeEmbedding(image_embed_dim=encoder_hid_dim, time_embed_dim=time_embed_dim)
        elif addition_embed_type == "image_hint":
            # Kandinsky 2.2 ControlNet
            self.add_embedding = ImageHintTimeEmbedding(image_embed_dim=encoder_hid_dim, time_embed_dim=time_embed_dim)
        elif addition_embed_type is not None:
            raise ValueError(f"addition_embed_type: {addition_embed_type} must be None, 'text' or 'text_image'.")

        if time_embedding_act_fn is None:
            self.time_embed_act = None
        else:
            self.time_embed_act = get_activation(time_embedding_act_fn)

        self.down_blocks = nn.ModuleList([])
        self.up_blocks = nn.ModuleList([])

        if isinstance(only_cross_attention, bool):
            if mid_block_only_cross_attention is None:
                mid_block_only_cross_attention = only_cross_attention

            only_cross_attention = [only_cross_attention] * len(down_block_types)

        if mid_block_only_cross_attention is None:
            mid_block_only_cross_attention = False

        if isinstance(num_attention_heads, int):
            num_attention_heads = (num_attention_heads,) * len(down_block_types)

        if isinstance(attention_head_dim, int):
            attention_head_dim = (attention_head_dim,) * len(down_block_types)

        if isinstance(cross_attention_dim, int):
            cross_attention_dim = (cross_attention_dim,) * len(down_block_types)

        if isinstance(layers_per_block, int):
            layers_per_block = [layers_per_block] * len(down_block_types)

        if isinstance(transformer_layers_per_block, int):
            transformer_layers_per_block = [transformer_layers_per_block] * len(down_block_types)

        if class_embeddings_concat:
            # The time embeddings are concatenated with the class embeddings. The dimension of the
            # time embeddings passed to the down, middle, and up blocks is twice the dimension of the
            # regular time embeddings
            blocks_time_embed_dim = time_embed_dim * 2
        else:
            blocks_time_embed_dim = time_embed_dim

        # down
        output_channel = block_out_channels[0]
        for i, down_block_type in enumerate(down_block_types):
            input_channel = output_channel
            output_channel = block_out_channels[i]
            is_final_block = i == len(block_out_channels) - 1

            down_block = get_down_block(
                down_block_type,
                num_layers=layers_per_block[i],
                transformer_layers_per_block=transformer_layers_per_block[i],
                in_channels=input_channel,
                out_channels=output_channel,
                temb_channels=blocks_time_embed_dim,
                add_downsample=not is_final_block,
                resnet_eps=norm_eps,
                resnet_act_fn=act_fn,
                resnet_groups=norm_num_groups,
                cross_attention_dim=cross_attention_dim[i],
                num_attention_heads=num_attention_heads[i],
                downsample_padding=downsample_padding,
                dual_cross_attention=dual_cross_attention,
                use_linear_projection=use_linear_projection,
                only_cross_attention=only_cross_attention[i],
                upcast_attention=upcast_attention,
                resnet_time_scale_shift=resnet_time_scale_shift,
                attention_type=attention_type,
                resnet_skip_time_act=resnet_skip_time_act,
                resnet_out_scale_factor=resnet_out_scale_factor,
                cross_attention_norm=cross_attention_norm,
                attention_head_dim=attention_head_dim[i] if attention_head_dim[i] is not None else output_channel,
                dropout=dropout,
            )
            self.down_blocks.append(down_block)

        # mid
        if mid_block_type == "UNetMidBlock2DCrossAttnWidthGated":
            self.mid_block = UNetMidBlock2DCrossAttnWidthGated(
                transformer_layers_per_block=transformer_layers_per_block[-1],
                in_channels=block_out_channels[-1],
                temb_channels=blocks_time_embed_dim,
                dropout=dropout,
                resnet_eps=norm_eps,
                resnet_act_fn=act_fn,
                output_scale_factor=mid_block_scale_factor,
                resnet_time_scale_shift=resnet_time_scale_shift,
                cross_attention_dim=cross_attention_dim[-1],
                num_attention_heads=num_attention_heads[-1],
                resnet_groups=norm_num_groups,
                dual_cross_attention=dual_cross_attention,
                use_linear_projection=use_linear_projection,
                upcast_attention=upcast_attention,
                attention_type=attention_type,
            )
        elif mid_block_type == "UNetMidBlock2DSimpleCrossAttn":
            self.mid_block = UNetMidBlock2DSimpleCrossAttn(
                in_channels=block_out_channels[-1],
                temb_channels=blocks_time_embed_dim,
                dropout=dropout,
                resnet_eps=norm_eps,
                resnet_act_fn=act_fn,
                output_scale_factor=mid_block_scale_factor,
                cross_attention_dim=cross_attention_dim[-1],
                attention_head_dim=attention_head_dim[-1],
                resnet_groups=norm_num_groups,
                resnet_time_scale_shift=resnet_time_scale_shift,
                skip_time_act=resnet_skip_time_act,
                only_cross_attention=mid_block_only_cross_attention,
                cross_attention_norm=cross_attention_norm,
            )
        elif mid_block_type == "UNetMidBlock2D":
            self.mid_block = UNetMidBlock2D(
                in_channels=block_out_channels[-1],
                temb_channels=blocks_time_embed_dim,
                dropout=dropout,
                num_layers=0,
                resnet_eps=norm_eps,
                resnet_act_fn=act_fn,
                output_scale_factor=mid_block_scale_factor,
                resnet_groups=norm_num_groups,
                resnet_time_scale_shift=resnet_time_scale_shift,
                add_attention=False,
            )
        elif mid_block_type is None:
            self.mid_block = None
        else:
            raise ValueError(f"unknown mid_block_type : {mid_block_type}")

        # count how many layers upsample the images
        self.num_upsamplers = 0

        # up
        reversed_block_out_channels = list(reversed(block_out_channels))
        reversed_num_attention_heads = list(reversed(num_attention_heads))
        reversed_layers_per_block = list(reversed(layers_per_block))
        reversed_cross_attention_dim = list(reversed(cross_attention_dim))
        reversed_transformer_layers_per_block = list(reversed(transformer_layers_per_block))
        only_cross_attention = list(reversed(only_cross_attention))

        output_channel = reversed_block_out_channels[0]
        for i, up_block_type in enumerate(up_block_types):
            is_final_block = i == len(block_out_channels) - 1

            prev_output_channel = output_channel
            output_channel = reversed_block_out_channels[i]
            input_channel = reversed_block_out_channels[min(i + 1, len(block_out_channels) - 1)]

            # add upsample block for all BUT final layer
            if not is_final_block:
                add_upsample = True
                self.num_upsamplers += 1
            else:
                add_upsample = False

            up_block = get_up_block(
                up_block_type,
                num_layers=reversed_layers_per_block[i] + 1,
                transformer_layers_per_block=reversed_transformer_layers_per_block[i],
                in_channels=input_channel,
                out_channels=output_channel,
                prev_output_channel=prev_output_channel,
                temb_channels=blocks_time_embed_dim,
                add_upsample=add_upsample,
                resnet_eps=norm_eps,
                resnet_act_fn=act_fn,
                resnet_groups=norm_num_groups,
                cross_attention_dim=reversed_cross_attention_dim[i],
                num_attention_heads=reversed_num_attention_heads[i],
                dual_cross_attention=dual_cross_attention,
                use_linear_projection=use_linear_projection,
                only_cross_attention=only_cross_attention[i],
                upcast_attention=upcast_attention,
                resnet_time_scale_shift=resnet_time_scale_shift,
                attention_type=attention_type,
                resnet_skip_time_act=resnet_skip_time_act,
                resnet_out_scale_factor=resnet_out_scale_factor,
                cross_attention_norm=cross_attention_norm,
                attention_head_dim=attention_head_dim[i] if attention_head_dim[i] is not None else output_channel,
                dropout=dropout,
            )
            self.up_blocks.append(up_block)
            prev_output_channel = output_channel

        # out
        if norm_num_groups is not None:
            self.conv_norm_out = nn.GroupNorm(
                num_channels=block_out_channels[0], num_groups=norm_num_groups, eps=norm_eps
            )

            self.conv_act = get_activation(act_fn)

        else:
            self.conv_norm_out = None
            self.conv_act = None

        conv_out_padding = (conv_out_kernel - 1) // 2
        self.conv_out = nn.Conv2d(
            block_out_channels[0], out_channels, kernel_size=conv_out_kernel, padding=conv_out_padding
        )

        if attention_type in ["gated", "gated-text-image"]:
            positive_len = 768
            if isinstance(cross_attention_dim, int):
                positive_len = cross_attention_dim
            elif isinstance(cross_attention_dim, tuple) or isinstance(cross_attention_dim, list):
                positive_len = cross_attention_dim[0]

            feature_type = "text-only" if attention_type == "gated" else "text-image"
            self.position_net = PositionNet(
                positive_len=positive_len, out_dim=cross_attention_dim, feature_type=feature_type
            )

        self.total_flops = total_flops
        self.structure = [[], []]

    @property
    def attn_processors(self) -> Dict[str, AttentionProcessor]:
        r"""
        Returns:
            `dict` of attention processors: A dictionary containing all attention processors used in the model with
            indexed by its weight name.
        """
        # set recursively
        processors = {}

        def fn_recursive_add_processors(name: str, module: torch.nn.Module, processors: Dict[str, AttentionProcessor]):
            if hasattr(module, "get_processor"):
                processors[f"{name}.processor"] = module.get_processor(return_deprecated_lora=True)

            for sub_name, child in module.named_children():
                fn_recursive_add_processors(f"{name}.{sub_name}", child, processors)

            return processors

        for name, module in self.named_children():
            fn_recursive_add_processors(name, module, processors)

        return processors

    def set_attn_processor(
            self, processor: Union[AttentionProcessor, Dict[str, AttentionProcessor]], _remove_lora=False
    ):
        r"""
        Sets the attention processor to use to compute attention.

        Parameters:
            processor (`dict` of `AttentionProcessor` or only `AttentionProcessor`):
                The instantiated processor class or a dictionary of processor classes that will be set as the processor
                for **all** `Attention` layers.

                If `processor` is a dict, the key needs to define the path to the corresponding cross attention
                processor. This is strongly recommended when setting trainable attention processors.

        """
        count = len(self.attn_processors.keys())

        if isinstance(processor, dict) and len(processor) != count:
            raise ValueError(
                f"A dict of processors was passed, but the number of processors {len(processor)} does not match the"
                f" number of attention layers: {count}. Please make sure to pass {count} processor classes."
            )

        def fn_recursive_attn_processor(name: str, module: torch.nn.Module, processor):
            if hasattr(module, "set_processor"):
                if not isinstance(processor, dict):
                    module.set_processor(processor, _remove_lora=_remove_lora)
                else:
                    module.set_processor(processor.pop(f"{name}.processor"), _remove_lora=_remove_lora)

            for sub_name, child in module.named_children():
                fn_recursive_attn_processor(f"{name}.{sub_name}", child, processor)

        for name, module in self.named_children():
            fn_recursive_attn_processor(name, module, processor)

    def set_default_attn_processor(self):
        """
        Disables custom attention processors and sets the default attention implementation.
        """
        if all(proc.__class__ in ADDED_KV_ATTENTION_PROCESSORS for proc in self.attn_processors.values()):
            processor = AttnAddedKVProcessor()
        elif all(proc.__class__ in CROSS_ATTENTION_PROCESSORS for proc in self.attn_processors.values()):
            processor = AttnProcessor()
        else:
            raise ValueError(
                f"Cannot call `set_default_attn_processor` when attention processors are of type {next(iter(self.attn_processors.values()))}"
            )

        self.set_attn_processor(processor, _remove_lora=True)

    def set_attention_slice(self, slice_size):
        r"""
        Enable sliced attention computation.

        When this option is enabled, the attention module splits the input tensor in slices to compute attention in
        several steps. This is useful for saving some memory in exchange for a small decrease in speed.

        Args:
            slice_size (`str` or `int` or `list(int)`, *optional*, defaults to `"auto"`):
                When `"auto"`, input to the attention heads is halved, so attention is computed in two steps. If
                `"max"`, maximum amount of memory is saved by running only one slice at a time. If a number is
                provided, uses as many slices as `attention_head_dim // slice_size`. In this case, `attention_head_dim`
                must be a multiple of `slice_size`.
        """
        sliceable_head_dims = []

        def fn_recursive_retrieve_sliceable_dims(module: torch.nn.Module):
            if hasattr(module, "set_attention_slice"):
                sliceable_head_dims.append(module.sliceable_head_dim)

            for child in module.children():
                fn_recursive_retrieve_sliceable_dims(child)

        # retrieve number of attention layers
        for module in self.children():
            fn_recursive_retrieve_sliceable_dims(module)

        num_sliceable_layers = len(sliceable_head_dims)

        if slice_size == "auto":
            # half the attention head size is usually a good trade-off between
            # speed and memory
            slice_size = [dim // 2 for dim in sliceable_head_dims]
        elif slice_size == "max":
            # make smallest slice possible
            slice_size = num_sliceable_layers * [1]

        slice_size = num_sliceable_layers * [slice_size] if not isinstance(slice_size, list) else slice_size

        if len(slice_size) != len(sliceable_head_dims):
            raise ValueError(
                f"You have provided {len(slice_size)}, but {self.config} has {len(sliceable_head_dims)} different"
                f" attention layers. Make sure to match `len(slice_size)` to be {len(sliceable_head_dims)}."
            )

        for i in range(len(slice_size)):
            size = slice_size[i]
            dim = sliceable_head_dims[i]
            if size is not None and size > dim:
                raise ValueError(f"size {size} has to be smaller or equal to {dim}.")

        # Recursively walk through all the children.
        # Any children which exposes the set_attention_slice method
        # gets the message
        def fn_recursive_set_attention_slice(module: torch.nn.Module, slice_size: List[int]):
            if hasattr(module, "set_attention_slice"):
                module.set_attention_slice(slice_size.pop())

            for child in module.children():
                fn_recursive_set_attention_slice(child, slice_size)

        reversed_slice_size = list(reversed(slice_size))
        for module in self.children():
            fn_recursive_set_attention_slice(module, reversed_slice_size)

    def _set_gradient_checkpointing(self, module, value=False):
        if hasattr(module, "gradient_checkpointing"):
            module.gradient_checkpointing = value

    # def get_structure(self):
    #     if self.structure == [[], []]:
    #         structure = [[], []]
    #
    #         # Down Blocks
    #         for m in self.down_blocks:
    #             # if hasattr(m, "get_gate_structure"):
    #             assert hasattr(m, "get_gate_structure")
    #             m_structure = m.get_gate_structure()
    #             assert len(m_structure) == 2
    #             structure[0] = structure[0] + m_structure[0]
    #             structure[1] = structure[1] + m_structure[1]
    #
    #         for m in self.modules():
    #             if hasattr(m, "get_gate_structure"):
    #                 structure.append(m.get_gate_structure())
    #         self.structure = structure
    #     return structure

    def get_structure(self):
        structure = []
        for m in self.modules():
            if hasattr(m, "get_gate_structure"):
                structure.append(m.get_gate_structure())
        self.structure = structure
        structure_size = []
        for elem in self.structure:
<<<<<<< HEAD
            w = 0
            if "width" in elem:
                w += elem["width"]
            if "depth" in elem:
                w += elem["depth"]
            structure_size.append(w)
=======
            if "width" in elem:
                for w in elem["width"]:
                    structure_size.append(w)
            if "depth" in elem:
                structure_size.append(elem["depth"][0])
>>>>>>> 0dadea1d
        return structure, structure_size

    def set_structure(self, arch_vector):
        start = 0
        for m in self.modules():
            if hasattr(m, "set_virtual_gate"):
                g = m.get_gate_structure()
                w = 0
                if "width" in g:
                    w += g["width"]
                if "depth" in g:
                    w += g["depth"]
                end = start + w
                m.set_virtual_gate(arch_vector[:, start:end])
                start = end

    def forward(
            self,
            sample: torch.FloatTensor,
            timestep: Union[torch.Tensor, float, int],
            encoder_hidden_states: torch.Tensor,
            class_labels: Optional[torch.Tensor] = None,
            timestep_cond: Optional[torch.Tensor] = None,
            attention_mask: Optional[torch.Tensor] = None,
            cross_attention_kwargs: Optional[Dict[str, Any]] = None,
            added_cond_kwargs: Optional[Dict[str, torch.Tensor]] = None,
            down_block_additional_residuals: Optional[Tuple[torch.Tensor]] = None,
            mid_block_additional_residual: Optional[torch.Tensor] = None,
            encoder_attention_mask: Optional[torch.Tensor] = None,
            return_dict: bool = True,
    ) -> Union[UNet2DConditionOutput, Tuple]:
        r"""
        The [`UNet2DConditionModelGated`] forward method.

        Args:
            sample (`torch.FloatTensor`):
                The noisy input tensor with the following shape `(batch, channel, height, width)`.
            timestep (`torch.FloatTensor` or `float` or `int`): The number of timesteps to denoise an input.
            encoder_hidden_states (`torch.FloatTensor`):
                The encoder hidden states with shape `(batch, sequence_length, feature_dim)`.
            encoder_attention_mask (`torch.Tensor`):
                A cross-attention mask of shape `(batch, sequence_length)` is applied to `encoder_hidden_states`. If
                `True` the mask is kept, otherwise if `False` it is discarded. Mask will be converted into a bias,
                which adds large negative values to the attention scores corresponding to "discard" tokens.
            return_dict (`bool`, *optional*, defaults to `True`):
                Whether or not to return a [`~models.unet_2d_condition.UNet2DConditionOutput`] instead of a plain
                tuple.
            cross_attention_kwargs (`dict`, *optional*):
                A kwargs dictionary that if specified is passed along to the [`AttnProcessor`].
            added_cond_kwargs: (`dict`, *optional*):
                A kwargs dictionary containin additional embeddings that if specified are added to the embeddings that
                are passed along to the UNet blocks.

        Returns:
            [`~models.unet_2d_condition.UNet2DConditionOutput`] or `tuple`:
                If `return_dict` is True, an [`~models.unet_2d_condition.UNet2DConditionOutput`] is returned, otherwise
                a `tuple` is returned where the first element is the sample tensor.
        """
        # By default samples have to be AT least a multiple of the overall upsampling factor.
        # The overall upsampling factor is equal to 2 ** (# num of upsampling layers).
        # However, the upsampling interpolation output size can be forced to fit any upsampling size
        # on the fly if necessary.
        default_overall_up_factor = 2 ** self.num_upsamplers

        # upsample size should be forwarded when sample is not a multiple of `default_overall_up_factor`
        forward_upsample_size = False
        upsample_size = None

        if any(s % default_overall_up_factor != 0 for s in sample.shape[-2:]):
            logger.info("Forward upsample size to force interpolation output size.")
            forward_upsample_size = True

        # ensure attention_mask is a bias, and give it a singleton query_tokens dimension
        # expects mask of shape:
        #   [batch, key_tokens]
        # adds singleton query_tokens dimension:
        #   [batch,                    1, key_tokens]
        # this helps to broadcast it as a bias over attention scores, which will be in one of the following shapes:
        #   [batch,  heads, query_tokens, key_tokens] (e.g. torch sdp attn)
        #   [batch * heads, query_tokens, key_tokens] (e.g. xformers or classic attn)
        if attention_mask is not None:
            # assume that mask is expressed as:
            #   (1 = keep,      0 = discard)
            # convert mask into a bias that can be added to attention scores:
            #       (keep = +0,     discard = -10000.0)
            attention_mask = (1 - attention_mask.to(sample.dtype)) * -10000.0
            attention_mask = attention_mask.unsqueeze(1)

        # convert encoder_attention_mask to a bias the same way we do for attention_mask
        if encoder_attention_mask is not None:
            encoder_attention_mask = (1 - encoder_attention_mask.to(sample.dtype)) * -10000.0
            encoder_attention_mask = encoder_attention_mask.unsqueeze(1)

        # 0. center input if necessary
        if self.config.center_input_sample:
            sample = 2 * sample - 1.0

        # 1. time
        timesteps = timestep
        if not torch.is_tensor(timesteps):
            # TODO: this requires sync between CPU and GPU. So try to pass timesteps as tensors if you can
            # This would be a good case for the `match` statement (Python 3.10+)
            is_mps = sample.device.type == "mps"
            if isinstance(timestep, float):
                dtype = torch.float32 if is_mps else torch.float64
            else:
                dtype = torch.int32 if is_mps else torch.int64
            timesteps = torch.tensor([timesteps], dtype=dtype, device=sample.device)
        elif len(timesteps.shape) == 0:
            timesteps = timesteps[None].to(sample.device)

        # broadcast to batch dimension in a way that's compatible with ONNX/Core ML
        timesteps = timesteps.expand(sample.shape[0])

        t_emb = self.time_proj(timesteps)

        # `Timesteps` does not contain any weights and will always return f32 tensors
        # but time_embedding might actually be running in fp16. so we need to cast here.
        # there might be better ways to encapsulate this.
        t_emb = t_emb.to(dtype=sample.dtype)

        emb = self.time_embedding(t_emb, timestep_cond)
        aug_emb = None

        if self.class_embedding is not None:
            if class_labels is None:
                raise ValueError("class_labels should be provided when num_class_embeds > 0")

            if self.config.class_embed_type == "timestep":
                class_labels = self.time_proj(class_labels)

                # `Timesteps` does not contain any weights and will always return f32 tensors
                # there might be better ways to encapsulate this.
                class_labels = class_labels.to(dtype=sample.dtype)

            class_emb = self.class_embedding(class_labels).to(dtype=sample.dtype)

            if self.config.class_embeddings_concat:
                emb = torch.cat([emb, class_emb], dim=-1)
            else:
                emb = emb + class_emb

        if self.config.addition_embed_type == "text":
            aug_emb = self.add_embedding(encoder_hidden_states)
        elif self.config.addition_embed_type == "text_image":
            # Kandinsky 2.1 - style
            if "image_embeds" not in added_cond_kwargs:
                raise ValueError(
                    f"{self.__class__} has the config param `addition_embed_type` set to 'text_image' which requires the keyword argument `image_embeds` to be passed in `added_cond_kwargs`"
                )

            image_embs = added_cond_kwargs.get("image_embeds")
            text_embs = added_cond_kwargs.get("text_embeds", encoder_hidden_states)
            aug_emb = self.add_embedding(text_embs, image_embs)
        elif self.config.addition_embed_type == "text_time":
            # SDXL - style
            if "text_embeds" not in added_cond_kwargs:
                raise ValueError(
                    f"{self.__class__} has the config param `addition_embed_type` set to 'text_time' which requires the keyword argument `text_embeds` to be passed in `added_cond_kwargs`"
                )
            text_embeds = added_cond_kwargs.get("text_embeds")
            if "time_ids" not in added_cond_kwargs:
                raise ValueError(
                    f"{self.__class__} has the config param `addition_embed_type` set to 'text_time' which requires the keyword argument `time_ids` to be passed in `added_cond_kwargs`"
                )
            time_ids = added_cond_kwargs.get("time_ids")
            time_embeds = self.add_time_proj(time_ids.flatten())
            time_embeds = time_embeds.reshape((text_embeds.shape[0], -1))

            add_embeds = torch.concat([text_embeds, time_embeds], dim=-1)
            add_embeds = add_embeds.to(emb.dtype)
            aug_emb = self.add_embedding(add_embeds)
        elif self.config.addition_embed_type == "image":
            # Kandinsky 2.2 - style
            if "image_embeds" not in added_cond_kwargs:
                raise ValueError(
                    f"{self.__class__} has the config param `addition_embed_type` set to 'image' which requires the keyword argument `image_embeds` to be passed in `added_cond_kwargs`"
                )
            image_embs = added_cond_kwargs.get("image_embeds")
            aug_emb = self.add_embedding(image_embs)
        elif self.config.addition_embed_type == "image_hint":
            # Kandinsky 2.2 - style
            if "image_embeds" not in added_cond_kwargs or "hint" not in added_cond_kwargs:
                raise ValueError(
                    f"{self.__class__} has the config param `addition_embed_type` set to 'image_hint' which requires the keyword arguments `image_embeds` and `hint` to be passed in `added_cond_kwargs`"
                )
            image_embs = added_cond_kwargs.get("image_embeds")
            hint = added_cond_kwargs.get("hint")
            aug_emb, hint = self.add_embedding(image_embs, hint)
            sample = torch.cat([sample, hint], dim=1)

        emb = emb + aug_emb if aug_emb is not None else emb

        if self.time_embed_act is not None:
            emb = self.time_embed_act(emb)

        if self.encoder_hid_proj is not None and self.config.encoder_hid_dim_type == "text_proj":
            encoder_hidden_states = self.encoder_hid_proj(encoder_hidden_states)
        elif self.encoder_hid_proj is not None and self.config.encoder_hid_dim_type == "text_image_proj":
            # Kadinsky 2.1 - style
            if "image_embeds" not in added_cond_kwargs:
                raise ValueError(
                    f"{self.__class__} has the config param `encoder_hid_dim_type` set to 'text_image_proj' which requires the keyword argument `image_embeds` to be passed in  `added_conditions`"
                )

            image_embeds = added_cond_kwargs.get("image_embeds")
            encoder_hidden_states = self.encoder_hid_proj(encoder_hidden_states, image_embeds)
        elif self.encoder_hid_proj is not None and self.config.encoder_hid_dim_type == "image_proj":
            # Kandinsky 2.2 - style
            if "image_embeds" not in added_cond_kwargs:
                raise ValueError(
                    f"{self.__class__} has the config param `encoder_hid_dim_type` set to 'image_proj' which requires the keyword argument `image_embeds` to be passed in  `added_conditions`"
                )
            image_embeds = added_cond_kwargs.get("image_embeds")
            encoder_hidden_states = self.encoder_hid_proj(image_embeds)
        # 2. pre-process
        sample = self.conv_in(sample)

        # 2.5 GLIGEN position net
        if cross_attention_kwargs is not None and cross_attention_kwargs.get("gligen", None) is not None:
            cross_attention_kwargs = cross_attention_kwargs.copy()
            gligen_args = cross_attention_kwargs.pop("gligen")
            cross_attention_kwargs["gligen"] = {"objs": self.position_net(**gligen_args)}

        # 3. down
        lora_scale = cross_attention_kwargs.get("scale", 1.0) if cross_attention_kwargs is not None else 1.0

        is_controlnet = mid_block_additional_residual is not None and down_block_additional_residuals is not None
        is_adapter = mid_block_additional_residual is None and down_block_additional_residuals is not None

        down_block_res_samples = (sample,)
        for downsample_block in self.down_blocks:
            if hasattr(downsample_block, "has_cross_attention") and downsample_block.has_cross_attention:
                # For t2i-adapter CrossAttnDownBlock2D
                additional_residuals = {}
                if is_adapter and len(down_block_additional_residuals) > 0:
                    additional_residuals["additional_residuals"] = down_block_additional_residuals.pop(0)

                sample, res_samples = downsample_block(
                    hidden_states=sample,
                    temb=emb,
                    encoder_hidden_states=encoder_hidden_states,
                    attention_mask=attention_mask,
                    cross_attention_kwargs=cross_attention_kwargs,
                    encoder_attention_mask=encoder_attention_mask,
                    **additional_residuals,
                )
            else:
                sample, res_samples = downsample_block(hidden_states=sample, temb=emb, scale=lora_scale)

                if is_adapter and len(down_block_additional_residuals) > 0:
                    sample += down_block_additional_residuals.pop(0)

            down_block_res_samples += res_samples

        if is_controlnet:
            new_down_block_res_samples = ()

            for down_block_res_sample, down_block_additional_residual in zip(
                    down_block_res_samples, down_block_additional_residuals
            ):
                down_block_res_sample = down_block_res_sample + down_block_additional_residual
                new_down_block_res_samples = new_down_block_res_samples + (down_block_res_sample,)

            down_block_res_samples = new_down_block_res_samples

        # 4. mid
        if self.mid_block is not None:
            sample = self.mid_block(
                sample,
                emb,
                encoder_hidden_states=encoder_hidden_states,
                attention_mask=attention_mask,
                cross_attention_kwargs=cross_attention_kwargs,
                encoder_attention_mask=encoder_attention_mask,
            )
            # To support T2I-Adapter-XL
            if (
                    is_adapter
                    and len(down_block_additional_residuals) > 0
                    and sample.shape == down_block_additional_residuals[0].shape
            ):
                sample += down_block_additional_residuals.pop(0)

        if is_controlnet:
            sample = sample + mid_block_additional_residual

        # 5. up
        for i, upsample_block in enumerate(self.up_blocks):
            is_final_block = i == len(self.up_blocks) - 1

            res_samples = down_block_res_samples[-len(upsample_block.resnets):]
            down_block_res_samples = down_block_res_samples[: -len(upsample_block.resnets)]

            # if we have not reached the final block and need to forward the
            # upsample size, we do it here
            if not is_final_block and forward_upsample_size:
                upsample_size = down_block_res_samples[-1].shape[2:]

            if hasattr(upsample_block, "has_cross_attention") and upsample_block.has_cross_attention:
                sample = upsample_block(
                    hidden_states=sample,
                    temb=emb,
                    res_hidden_states_tuple=res_samples,
                    encoder_hidden_states=encoder_hidden_states,
                    cross_attention_kwargs=cross_attention_kwargs,
                    upsample_size=upsample_size,
                    attention_mask=attention_mask,
                    encoder_attention_mask=encoder_attention_mask,
                )
            else:
                sample = upsample_block(
                    hidden_states=sample,
                    temb=emb,
                    res_hidden_states_tuple=res_samples,
                    upsample_size=upsample_size,
                    scale=lora_scale,
                )

        # 6. post-process
        if self.conv_norm_out:
            sample = self.conv_norm_out(sample)
            sample = self.conv_act(sample)
        sample = self.conv_out(sample)

        if not return_dict:
            return (sample,)

        return UNet2DConditionOutput(sample=sample)

    @classmethod
    def from_pretrained(cls, pretrained_model_name_or_path: Optional[Union[str, os.PathLike]], **kwargs):
        r"""
        Instantiate a pretrained PyTorch model from a pretrained model configuration.

        The model is set in evaluation mode - `model.eval()` - by default, and dropout modules are deactivated. To
        train the model, set it back in training mode with `model.train()`.

        Parameters:
            pretrained_model_name_or_path (`str` or `os.PathLike`, *optional*):
                Can be either:

                    - A string, the *model id* (for example `google/ddpm-celebahq-256`) of a pretrained model hosted on
                      the Hub.
                    - A path to a *directory* (for example `./my_model_directory`) containing the model weights saved
                      with [`~ModelMixin.save_pretrained`].

            cache_dir (`Union[str, os.PathLike]`, *optional*):
                Path to a directory where a downloaded pretrained model configuration is cached if the standard cache
                is not used.
            torch_dtype (`str` or `torch.dtype`, *optional*):
                Override the default `torch.dtype` and load the model with another dtype. If `"auto"` is passed, the
                dtype is automatically derived from the model's weights.
            force_download (`bool`, *optional*, defaults to `False`):
                Whether or not to force the (re-)download of the model weights and configuration files, overriding the
                cached versions if they exist.
            resume_download (`bool`, *optional*, defaults to `False`):
                Whether or not to resume downloading the model weights and configuration files. If set to `False`, any
                incompletely downloaded files are deleted.
            proxies (`Dict[str, str]`, *optional*):
                A dictionary of proxy servers to use by protocol or endpoint, for example, `{'http': 'foo.bar:3128',
                'http://hostname': 'foo.bar:4012'}`. The proxies are used on each request.
            output_loading_info (`bool`, *optional*, defaults to `False`):
                Whether or not to also return a dictionary containing missing keys, unexpected keys and error messages.
            local_files_only(`bool`, *optional*, defaults to `False`):
                Whether to only load local model weights and configuration files or not. If set to `True`, the model
                won't be downloaded from the Hub.
            use_auth_token (`str` or *bool*, *optional*):
                The token to use as HTTP bearer authorization for remote files. If `True`, the token generated from
                `diffusers-cli login` (stored in `~/.huggingface`) is used.
            revision (`str`, *optional*, defaults to `"main"`):
                The specific model version to use. It can be a branch name, a tag name, a commit id, or any identifier
                allowed by Git.
            from_flax (`bool`, *optional*, defaults to `False`):
                Load the model weights from a Flax checkpoint save file.
            subfolder (`str`, *optional*, defaults to `""`):
                The subfolder location of a model file within a larger model repository on the Hub or locally.
            mirror (`str`, *optional*):
                Mirror source to resolve accessibility issues if you're downloading a model in China. We do not
                guarantee the timeliness or safety of the source, and you should refer to the mirror site for more
                information.
            device_map (`str` or `Dict[str, Union[int, str, torch.device]]`, *optional*):
                A map that specifies where each submodule should go. It doesn't need to be defined for each
                parameter/buffer name; once a given module name is inside, every submodule of it will be sent to the
                same device.

                Set `device_map="auto"` to have 🤗 Accelerate automatically compute the most optimized `device_map`. For
                more information about each option see [designing a device
                map](https://hf.co/docs/accelerate/main/en/usage_guides/big_modeling#designing-a-device-map).
            max_memory (`Dict`, *optional*):
                A dictionary device identifier for the maximum memory. Will default to the maximum memory available for
                each GPU and the available CPU RAM if unset.
            offload_folder (`str` or `os.PathLike`, *optional*):
                The path to offload weights if `device_map` contains the value `"disk"`.
            offload_state_dict (`bool`, *optional*):
                If `True`, temporarily offloads the CPU state dict to the hard drive to avoid running out of CPU RAM if
                the weight of the CPU state dict + the biggest shard of the checkpoint does not fit. Defaults to `True`
                when there is some disk offload.
            low_cpu_mem_usage (`bool`, *optional*, defaults to `True` if torch version >= 1.9.0 else `False`):
                Speed up model loading only loading the pretrained weights and not initializing the weights. This also
                tries to not use more than 1x model size in CPU memory (including peak memory) while loading the model.
                Only supported for PyTorch >= 1.9.0. If you are using an older version of PyTorch, setting this
                argument to `True` will raise an error.
            variant (`str`, *optional*):
                Load weights from a specified `variant` filename such as `"fp16"` or `"ema"`. This is ignored when
                loading `from_flax`.
            use_safetensors (`bool`, *optional*, defaults to `None`):
                If set to `None`, the `safetensors` weights are downloaded if they're available **and** if the
                `safetensors` library is installed. If set to `True`, the model is forcibly loaded from `safetensors`
                weights. If set to `False`, `safetensors` weights are not loaded.

        <Tip>

        To use private or [gated models](https://huggingface.co/docs/hub/models-gated#gated-models), log-in with
        `huggingface-cli login`. You can also activate the special
        ["offline-mode"](https://huggingface.co/diffusers/installation.html#offline-mode) to use this method in a
        firewalled environment.

        </Tip>

        Example:

        ```py
        from diffusers import UNet2DConditionModel

        unet = UNet2DConditionModel.from_pretrained("runwayml/stable-diffusion-v1-5", subfolder="unet")
        ```

        If you get the error message below, you need to finetune the weights for your downstream task:

        ```bash
        Some weights of UNet2DConditionModel were not initialized from the model checkpoint at runwayml/stable-diffusion-v1-5 and are newly initialized because the shapes did not match:
        - conv_in.weight: found shape torch.Size([320, 4, 3, 3]) in the checkpoint and torch.Size([320, 9, 3, 3]) in the model instantiated
        You should probably TRAIN this model on a down-stream task to be able to use it for predictions and inference.
        ```
        """
        cache_dir = kwargs.pop("cache_dir", DIFFUSERS_CACHE)
        ignore_mismatched_sizes = kwargs.pop("ignore_mismatched_sizes", False)
        force_download = kwargs.pop("force_download", False)
        from_flax = kwargs.pop("from_flax", False)
        resume_download = kwargs.pop("resume_download", False)
        proxies = kwargs.pop("proxies", None)
        output_loading_info = kwargs.pop("output_loading_info", False)
        local_files_only = kwargs.pop("local_files_only", HF_HUB_OFFLINE)
        use_auth_token = kwargs.pop("use_auth_token", None)
        revision = kwargs.pop("revision", None)
        torch_dtype = kwargs.pop("torch_dtype", None)
        subfolder = kwargs.pop("subfolder", None)
        device_map = kwargs.pop("device_map", None)
        max_memory = kwargs.pop("max_memory", None)
        offload_folder = kwargs.pop("offload_folder", None)
        offload_state_dict = kwargs.pop("offload_state_dict", False)
        low_cpu_mem_usage = kwargs.pop("low_cpu_mem_usage", _LOW_CPU_MEM_USAGE_DEFAULT)
        variant = kwargs.pop("variant", None)
        use_safetensors = kwargs.pop("use_safetensors", None)
        down_block_types = kwargs.pop("down_block_types", None)
        mid_block_type = kwargs.pop("mid_block_type", None)
        up_block_types = kwargs.pop("up_block_types", None)

        allow_pickle = False
        if use_safetensors is None:
            use_safetensors = True
            allow_pickle = True

        if low_cpu_mem_usage and not is_accelerate_available():
            low_cpu_mem_usage = False
            logger.warning(
                "Cannot initialize model with low cpu memory usage because `accelerate` was not found in the"
                " environment. Defaulting to `low_cpu_mem_usage=False`. It is strongly recommended to install"
                " `accelerate` for faster and less memory-intense model loading. You can do so with: \n```\npip"
                " install accelerate\n```\n."
            )

        if device_map is not None and not is_accelerate_available():
            raise NotImplementedError(
                "Loading and dispatching requires `accelerate`. Please make sure to install accelerate or set"
                " `device_map=None`. You can install accelerate with `pip install accelerate`."
            )

        # Check if we can handle device_map and dispatching the weights
        if device_map is not None and not is_torch_version(">=", "1.9.0"):
            raise NotImplementedError(
                "Loading and dispatching requires torch >= 1.9.0. Please either update your PyTorch version or set"
                " `device_map=None`."
            )

        if low_cpu_mem_usage is True and not is_torch_version(">=", "1.9.0"):
            raise NotImplementedError(
                "Low memory initialization requires torch >= 1.9.0. Please either update your PyTorch version or set"
                " `low_cpu_mem_usage=False`."
            )

        if low_cpu_mem_usage is False and device_map is not None:
            raise ValueError(
                f"You cannot set `low_cpu_mem_usage` to `False` while using device_map={device_map} for loading and"
                " dispatching. Please make sure to set `low_cpu_mem_usage=True`."
            )

        # Load config if we don't provide a configuration
        config_path = pretrained_model_name_or_path

        user_agent = {
            "diffusers": __version__,
            "file_type": "model",
            "framework": "pytorch",
        }

        # load config
        config, unused_kwargs, commit_hash = cls.load_config(
            config_path,
            cache_dir=cache_dir,
            return_unused_kwargs=True,
            return_commit_hash=True,
            force_download=force_download,
            resume_download=resume_download,
            proxies=proxies,
            local_files_only=local_files_only,
            use_auth_token=use_auth_token,
            revision=revision,
            subfolder=subfolder,
            device_map=device_map,
            max_memory=max_memory,
            offload_folder=offload_folder,
            offload_state_dict=offload_state_dict,
            user_agent=user_agent,
            **kwargs,
        )

        if down_block_types is not None:
            config["down_block_types"] = down_block_types
        if mid_block_type is not None:
            config["mid_block_type"] = mid_block_type
        if up_block_types is not None:
            config["up_block_types"] = up_block_types

        # load model
        model_file = None
        if from_flax:
            model_file = _get_model_file(
                pretrained_model_name_or_path,
                weights_name=FLAX_WEIGHTS_NAME,
                cache_dir=cache_dir,
                force_download=force_download,
                resume_download=resume_download,
                proxies=proxies,
                local_files_only=local_files_only,
                use_auth_token=use_auth_token,
                revision=revision,
                subfolder=subfolder,
                user_agent=user_agent,
                commit_hash=commit_hash,
            )
            model = cls.from_config(config, **unused_kwargs)

            # Convert the weights
            from diffusers.models.modeling_pytorch_flax_utils import load_flax_checkpoint_in_pytorch_model

            model = load_flax_checkpoint_in_pytorch_model(model, model_file)
        else:
            if use_safetensors:
                try:
                    model_file = _get_model_file(
                        pretrained_model_name_or_path,
                        weights_name=_add_variant(SAFETENSORS_WEIGHTS_NAME, variant),
                        cache_dir=cache_dir,
                        force_download=force_download,
                        resume_download=resume_download,
                        proxies=proxies,
                        local_files_only=local_files_only,
                        use_auth_token=use_auth_token,
                        revision=revision,
                        subfolder=subfolder,
                        user_agent=user_agent,
                        commit_hash=commit_hash,
                    )
                except IOError as e:
                    if not allow_pickle:
                        raise e
                    pass
            if model_file is None:
                model_file = _get_model_file(
                    pretrained_model_name_or_path,
                    weights_name=_add_variant(WEIGHTS_NAME, variant),
                    cache_dir=cache_dir,
                    force_download=force_download,
                    resume_download=resume_download,
                    proxies=proxies,
                    local_files_only=local_files_only,
                    use_auth_token=use_auth_token,
                    revision=revision,
                    subfolder=subfolder,
                    user_agent=user_agent,
                    commit_hash=commit_hash,
                )

            if low_cpu_mem_usage:
                # Instantiate model with empty weights
                with accelerate.init_empty_weights():
                    model = cls.from_config(config, **unused_kwargs)

                # if device_map is None, load the state dict and move the params from meta device to the cpu
                if device_map is None:
                    param_device = "cpu"
                    state_dict = load_state_dict(model_file, variant=variant)
                    model._convert_deprecated_attention_blocks(state_dict)
                    # move the params from meta device to cpu
                    missing_keys = set(model.state_dict().keys()) - set(state_dict.keys())
                    if len(missing_keys) > 0:
                        raise ValueError(
                            f"Cannot load {cls} from {pretrained_model_name_or_path} because the following keys are"
                            f" missing: \n {', '.join(missing_keys)}. \n Please make sure to pass"
                            " `low_cpu_mem_usage=False` and `device_map=None` if you want to randomly initialize"
                            " those weights or else make sure your checkpoint file is correct."
                        )

                    unexpected_keys = load_model_dict_into_meta(
                        model,
                        state_dict,
                        device=param_device,
                        dtype=torch_dtype,
                        model_name_or_path=pretrained_model_name_or_path,
                    )

                    if cls._keys_to_ignore_on_load_unexpected is not None:
                        for pat in cls._keys_to_ignore_on_load_unexpected:
                            unexpected_keys = [k for k in unexpected_keys if re.search(pat, k) is None]

                    if len(unexpected_keys) > 0:
                        logger.warn(
                            f"Some weights of the model checkpoint were not used when initializing {cls.__name__}: \n {[', '.join(unexpected_keys)]}"
                        )

                else:  # else let accelerate handle loading and dispatching.
                    # Load weights and dispatch according to the device_map
                    # by default the device_map is None and the weights are loaded on the CPU
                    try:
                        accelerate.load_checkpoint_and_dispatch(
                            model,
                            model_file,
                            device_map,
                            max_memory=max_memory,
                            offload_folder=offload_folder,
                            offload_state_dict=offload_state_dict,
                            dtype=torch_dtype,
                        )
                    except AttributeError as e:
                        # When using accelerate loading, we do not have the ability to load the state
                        # dict and rename the weight names manually. Additionally, accelerate skips
                        # torch loading conventions and directly writes into `module.{_buffers, _parameters}`
                        # (which look like they should be private variables?), so we can't use the standard hooks
                        # to rename parameters on load. We need to mimic the original weight names so the correct
                        # attributes are available. After we have loaded the weights, we convert the deprecated
                        # names to the new non-deprecated names. Then we _greatly encourage_ the user to convert
                        # the weights so we don't have to do this again.

                        if "'Attention' object has no attribute" in str(e):
                            logger.warn(
                                f"Taking `{str(e)}` while using `accelerate.load_checkpoint_and_dispatch` to mean {pretrained_model_name_or_path}"
                                " was saved with deprecated attention block weight names. We will load it with the deprecated attention block"
                                " names and convert them on the fly to the new attention block format. Please re-save the model after this conversion,"
                                " so we don't have to do the on the fly renaming in the future. If the model is from a hub checkpoint,"
                                " please also re-upload it or open a PR on the original repository."
                            )
                            model._temp_convert_self_to_deprecated_attention_blocks()
                            accelerate.load_checkpoint_and_dispatch(
                                model,
                                model_file,
                                device_map,
                                max_memory=max_memory,
                                offload_folder=offload_folder,
                                offload_state_dict=offload_state_dict,
                                dtype=torch_dtype,
                            )
                            model._undo_temp_convert_self_to_deprecated_attention_blocks()
                        else:
                            raise e

                loading_info = {
                    "missing_keys": [],
                    "unexpected_keys": [],
                    "mismatched_keys": [],
                    "error_msgs": [],
                }
            else:
                model = cls.from_config(config, **unused_kwargs)

                state_dict = load_state_dict(model_file, variant=variant)
                model._convert_deprecated_attention_blocks(state_dict)

                model, missing_keys, unexpected_keys, mismatched_keys, error_msgs = cls._load_pretrained_model(
                    model,
                    state_dict,
                    model_file,
                    pretrained_model_name_or_path,
                    ignore_mismatched_sizes=ignore_mismatched_sizes,
                )

                loading_info = {
                    "missing_keys": missing_keys,
                    "unexpected_keys": unexpected_keys,
                    "mismatched_keys": mismatched_keys,
                    "error_msgs": error_msgs,
                }

        if torch_dtype is not None and not isinstance(torch_dtype, torch.dtype):
            raise ValueError(
                f"{torch_dtype} needs to be of type `torch.dtype`, e.g. `torch.float16`, but is {type(torch_dtype)}."
            )
        elif torch_dtype is not None:
            model = model.to(torch_dtype)

        model.register_to_config(_name_or_path=pretrained_model_name_or_path)

        # Set model in evaluation mode to deactivate DropOut modules by default
        model.eval()
        if output_loading_info:
            return model, loading_info

        return model

    def freeze(self):
        # set all parameters to not require gradients except for the virtual hypernets
        for name, param in self.named_parameters():
            if "gate_f" not in name:
                param.requires_grad = False<|MERGE_RESOLUTION|>--- conflicted
+++ resolved
@@ -1351,33 +1351,18 @@
         self.structure = structure
         structure_size = []
         for elem in self.structure:
-<<<<<<< HEAD
-            w = 0
-            if "width" in elem:
-                w += elem["width"]
-            if "depth" in elem:
-                w += elem["depth"]
-            structure_size.append(w)
-=======
             if "width" in elem:
                 for w in elem["width"]:
                     structure_size.append(w)
             if "depth" in elem:
                 structure_size.append(elem["depth"][0])
->>>>>>> 0dadea1d
         return structure, structure_size
 
     def set_structure(self, arch_vector):
         start = 0
         for m in self.modules():
             if hasattr(m, "set_virtual_gate"):
-                g = m.get_gate_structure()
-                w = 0
-                if "width" in g:
-                    w += g["width"]
-                if "depth" in g:
-                    w += g["depth"]
-                end = start + w
+                end = start + m.get_gate_structure()
                 m.set_virtual_gate(arch_vector[:, start:end])
                 start = end
 
